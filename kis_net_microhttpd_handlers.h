--- conflicted
+++ resolved
@@ -133,11 +133,7 @@
         kis_net_httpd_handler() { }
     virtual ~kis_net_httpd_cppstream_handler() { };
 
-<<<<<<< HEAD
-    virtual bool Httpd_VerifyPath(const char *path, const char *method) override = 0;
-=======
     virtual bool httpd_verify_path(const char *path, const char *method) = 0;
->>>>>>> 2364012b
 
     virtual void httpd_create_stream_response(kis_net_httpd *httpd,
             kis_net_httpd_connection *connection,
@@ -147,27 +143,23 @@
     virtual int httpd_handle_get_request(kis_net_httpd *httpd, 
             kis_net_httpd_connection *connection,
             const char *url, const char *method, const char *upload_data,
-            size_t *upload_data_size) override;
+            size_t *upload_data_size);
 
     virtual int httpd_handle_post_request(kis_net_httpd *httpd,
             kis_net_httpd_connection *connection, 
             const char *url, const char *method, const char *upload_data,
-            size_t *upload_data_size) override;
+            size_t *upload_data_size);
 };
 
 // Fallback handler to report that we can't serve static files
 class kis_net_httpd_no_files_handler : public kis_net_httpd_cppstream_handler {
 public:
-<<<<<<< HEAD
-    virtual bool Httpd_VerifyPath(const char *path, const char *method) override;
-=======
     virtual bool httpd_verify_path(const char *path, const char *method);
->>>>>>> 2364012b
 
     virtual void httpd_create_stream_response(kis_net_httpd *httpd,
             kis_net_httpd_connection *connection,
             const char *url, const char *method, const char *upload_data,
-            size_t *upload_data_size, std::stringstream &stream) override;
+            size_t *upload_data_size, std::stringstream &stream);
 };
 
 // A buffer-based stream handler which will continually stream output from
@@ -186,24 +178,14 @@
     virtual int httpd_handle_get_request(kis_net_httpd *httpd,
             kis_net_httpd_connection *connection,
             const char *url, const char *method, const char *upload_data,
-<<<<<<< HEAD
-            size_t *upload_data_size) override;
-    virtual int Httpd_HandlePostRequest(Kis_Net_Httpd *httpd,
-            Kis_Net_Httpd_Connection *connection, 
-=======
             size_t *upload_data_size);
     virtual int httpd_handle_post_request(kis_net_httpd *httpd,
             kis_net_httpd_connection *connection, 
->>>>>>> 2364012b
-            const char *url, const char *method, const char *upload_data,
-            size_t *upload_data_size) override;
+            const char *url, const char *method, const char *upload_data,
+            size_t *upload_data_size);
 
     // Can this handler process this request?
-<<<<<<< HEAD
-    virtual bool Httpd_VerifyPath(const char *path, const char *method) override = 0;
-=======
     virtual bool httpd_verify_path(const char *path, const char *method) = 0;
->>>>>>> 2364012b
 
     // Called as a connection is being set up; responsible for populating
     //
@@ -226,11 +208,7 @@
     //  MHD_NO  - Streambuffer should not automatically close out the buffer
     //  MHD_YES - Streambuffer should automatically close the buffer when the
     //            streamresponse is complete
-<<<<<<< HEAD
-    virtual int Httpd_PostComplete(Kis_Net_Httpd_Connection *con) override = 0;
-=======
     virtual int httpd_post_complete(kis_net_httpd_connection *con __attribute__((unused))) = 0;
->>>>>>> 2364012b
 
     // Called by microhttpd during servicing a connecting; cls is a 
     // kis_net_httpd_buffer_stream_aux which contains all our references to
@@ -254,13 +232,8 @@
     kis_net_httpd_ringbuf_stream_handler() : kis_net_httpd_buffer_stream_handler() { }
 
 protected:
-<<<<<<< HEAD
-    virtual std::shared_ptr<BufferHandlerGeneric> allocate_buffer() override {
-        return std::static_pointer_cast<BufferHandlerGeneric>(std::shared_ptr<BufferHandler<RingbufV2> >(new BufferHandler<RingbufV2>(0, k_n_h_r_ringbuf_size)));
-=======
     virtual std::shared_ptr<buffer_handler_generic> allocate_buffer() {
         return std::static_pointer_cast<buffer_handler_generic>(std::shared_ptr<buffer_handler<ringbuf_v2> >(new buffer_handler<ringbuf_v2>(0, k_n_h_r_ringbuf_size)));
->>>>>>> 2364012b
     }
 };
 
@@ -269,11 +242,7 @@
     kis_net_httpd_chain_stream_handler() : kis_net_httpd_buffer_stream_handler() { }
 
 protected:
-<<<<<<< HEAD
-    virtual std::shared_ptr<BufferHandlerGeneric> allocate_buffer() override {
-=======
     virtual std::shared_ptr<buffer_handler_generic> allocate_buffer() {
->>>>>>> 2364012b
         // Allocate a buffer directly, in a multiple of the max output size for the webserver
         // buffer
         return std::static_pointer_cast<buffer_handler_generic>(std::shared_ptr<buffer_handler<chainbuf> >(new buffer_handler<chainbuf>(NULL, new chainbuf(64 * 1024, 512))));
@@ -327,11 +296,7 @@
     }
 
     // RBI interface to notify when data is in the buffer
-<<<<<<< HEAD
-    virtual void BufferAvailable(size_t in_amt) override;
-=======
     virtual void buffer_available(size_t in_amt);
->>>>>>> 2364012b
 
     // Let the httpd callback pull the rb handler out
     std::shared_ptr<buffer_handler_generic> get_rbhandler() { return ringbuf_handler; }
@@ -380,4 +345,5 @@
     
 };
 
+
 #endif
