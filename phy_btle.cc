/*
    This file is part of Kismet

    Kismet is free software; you can redistribute it and/or modify
    it under the terms of the GNU General Public License as published by
    the Free Software Foundation; either version 2 of the License, or
    (at your option) any later version.

    Kismet is distributed in the hope that it will be useful,
    but WITHOUT ANY WARRANTY; without even the implied warranty of
    MERCHANTABILITY or FITNESS FOR A PARTICULAR PURPOSE.  See the
    GNU General Public License for more details.

    You should have received a copy of the GNU General Public License
    along with Kismet; if not, write to the Free Software
    Foundation, Inc., 59 Temple Place, Suite 330, Boston, MA  02111-1307  USA

*/

#include "config.h"

#include <stdio.h>
#include <time.h>
#include <list>
#include <map>
#include <vector>
#include <algorithm>
#include <string>
#include <memory>

#include "globalregistry.h"
#include "packetchain.h"
#include "timetracker.h"
#include "kis_httpd_registry.h"
#include "devicetracker.h"
#include "dlttracker.h"
#include "manuf.h"

#include "phy_btle.h"

#include "kaitai/kaitaistream.h"
#include "bluetooth_parsers/btle.h"

#ifndef KDLT_BLUETOOTH_LE_LL
#define KDLT_BLUETOOTH_LE_LL        251
#endif

#ifndef KDLT_BTLE_RADIO
#define KDLT_BTLE_RADIO             256
#endif

class btle_packinfo : public packet_component {
public:
    btle_packinfo() {
        self_destruct = 1;
    }

    std::shared_ptr<bluetooth_btle> btle_decode;
};

#define BTLE_ADVDATA_FLAGS                      0x01
#define BTLE_ADVDATA_SERVICE_UUID_INCOMPLETE    0x02
#define BTLE_ADVDATA_DEVICE_NAME                0x09

#define BTLE_ADVDATA_FLAG_LIMITED_DISCOVERABLE      (1 << 0)
#define BTLE_ADVDATA_FLAG_GENERAL_DISCOVERABLE      (1 << 1)
#define BTLE_ADVDATA_FLAG_BREDR_NONSUPP             (1 << 2)
#define BTLE_ADVDATA_FLAG_SIMUL_BREDR_CONTROLLER    (1 << 3)
#define BTLE_ADVDATA_FLAG_SIMUL_BREDR_HOST          (1 << 4)

/*
 * Implements Bluetooth Vol 6, Part B, Section 3.1.1 (ref Figure 3.2)
 *
 * At entry: tvb is entire BTLE packet without preamble
 *           payload_len is the Length field from the BTLE PDU header
 *           crc_init as defined in the specifications
 *
 * This implementation operates on nibbles and is therefore
 * endian-neutral.
 *
 * Taken from the Wireshark implementation
 */
uint32_t kis_btle_phy::calc_btle_crc(uint32_t crc_init, uint8_t *payload, size_t len) {
    static const uint16_t btle_crc_next_state_flips[256] = {
        0x0000, 0x32d8, 0x196c, 0x2bb4, 0x0cb6, 0x3e6e, 0x15da, 0x2702,
        0x065b, 0x3483, 0x1f37, 0x2def, 0x0aed, 0x3835, 0x1381, 0x2159,
        0x065b, 0x3483, 0x1f37, 0x2def, 0x0aed, 0x3835, 0x1381, 0x2159,
        0x0000, 0x32d8, 0x196c, 0x2bb4, 0x0cb6, 0x3e6e, 0x15da, 0x2702,
        0x0cb6, 0x3e6e, 0x15da, 0x2702, 0x0000, 0x32d8, 0x196c, 0x2bb4,
        0x0aed, 0x3835, 0x1381, 0x2159, 0x065b, 0x3483, 0x1f37, 0x2def,
        0x0aed, 0x3835, 0x1381, 0x2159, 0x065b, 0x3483, 0x1f37, 0x2def,
        0x0cb6, 0x3e6e, 0x15da, 0x2702, 0x0000, 0x32d8, 0x196c, 0x2bb4,
        0x196c, 0x2bb4, 0x0000, 0x32d8, 0x15da, 0x2702, 0x0cb6, 0x3e6e,
        0x1f37, 0x2def, 0x065b, 0x3483, 0x1381, 0x2159, 0x0aed, 0x3835,
        0x1f37, 0x2def, 0x065b, 0x3483, 0x1381, 0x2159, 0x0aed, 0x3835,
        0x196c, 0x2bb4, 0x0000, 0x32d8, 0x15da, 0x2702, 0x0cb6, 0x3e6e,
        0x15da, 0x2702, 0x0cb6, 0x3e6e, 0x196c, 0x2bb4, 0x0000, 0x32d8,
        0x1381, 0x2159, 0x0aed, 0x3835, 0x1f37, 0x2def, 0x065b, 0x3483,
        0x1381, 0x2159, 0x0aed, 0x3835, 0x1f37, 0x2def, 0x065b, 0x3483,
        0x15da, 0x2702, 0x0cb6, 0x3e6e, 0x196c, 0x2bb4, 0x0000, 0x32d8,
        0x32d8, 0x0000, 0x2bb4, 0x196c, 0x3e6e, 0x0cb6, 0x2702, 0x15da,
        0x3483, 0x065b, 0x2def, 0x1f37, 0x3835, 0x0aed, 0x2159, 0x1381,
        0x3483, 0x065b, 0x2def, 0x1f37, 0x3835, 0x0aed, 0x2159, 0x1381,
        0x32d8, 0x0000, 0x2bb4, 0x196c, 0x3e6e, 0x0cb6, 0x2702, 0x15da,
        0x3e6e, 0x0cb6, 0x2702, 0x15da, 0x32d8, 0x0000, 0x2bb4, 0x196c,
        0x3835, 0x0aed, 0x2159, 0x1381, 0x3483, 0x065b, 0x2def, 0x1f37,
        0x3835, 0x0aed, 0x2159, 0x1381, 0x3483, 0x065b, 0x2def, 0x1f37,
        0x3e6e, 0x0cb6, 0x2702, 0x15da, 0x32d8, 0x0000, 0x2bb4, 0x196c,
        0x2bb4, 0x196c, 0x32d8, 0x0000, 0x2702, 0x15da, 0x3e6e, 0x0cb6,
        0x2def, 0x1f37, 0x3483, 0x065b, 0x2159, 0x1381, 0x3835, 0x0aed,
        0x2def, 0x1f37, 0x3483, 0x065b, 0x2159, 0x1381, 0x3835, 0x0aed,
        0x2bb4, 0x196c, 0x32d8, 0x0000, 0x2702, 0x15da, 0x3e6e, 0x0cb6,
        0x2702, 0x15da, 0x3e6e, 0x0cb6, 0x2bb4, 0x196c, 0x32d8, 0x0000,
        0x2159, 0x1381, 0x3835, 0x0aed, 0x2def, 0x1f37, 0x3483, 0x065b,
        0x2159, 0x1381, 0x3835, 0x0aed, 0x2def, 0x1f37, 0x3483, 0x065b,
        0x2702, 0x15da, 0x3e6e, 0x0cb6, 0x2bb4, 0x196c, 0x32d8, 0x0000
    };

    uint8_t offset = 4;
    uint32_t state = crc_init;

    for (size_t pos = offset; pos < len; pos++) {
        uint8_t byte = payload[pos];
        uint8_t nibble = (byte & 0xF);
        uint8_t byte_index = ((state >> 16) & 0xF0) | nibble;

        state = ((state << 4) ^ btle_crc_next_state_flips[byte_index]) & 0xFFFFFF;
        nibble = ((byte >> 4) & 0xF);
        byte_index = ((state >> 16) & 0xF0) | nibble;
        state = ((state << 4) ^ btle_crc_next_state_flips[byte_index]) & 0xFFFFFF;
    }

    return state;
}

/*
 * Reverses the bits in each byte of a 32-bit word.
 *
 * Needed because CRCs are transmitted in bit-reversed order compared
 * to the rest of the BTLE packet.  See BT spec, Vol 6, Part B,
 * Section 1.2.
 *
 * Taken from the Wireshark implementation
 */
uint32_t kis_btle_phy::reverse_bits(const uint32_t val) {
    const uint8_t nibble_rev[16] = {
        0x0, 0x8, 0x4, 0xc, 0x2, 0xa, 0x6, 0xe,
        0x1, 0x9, 0x5, 0xd, 0x3, 0xb, 0x7, 0xf
    };

    uint32_t retval = 0;
    unsigned byte_index;
    for (byte_index=0; byte_index<4; byte_index++) {
        uint32_t shiftA = byte_index*8;
        uint32_t shiftB = shiftA+4;

        retval |= (nibble_rev[((val >> shiftA) & 0xf)] << shiftB);
        retval |= (nibble_rev[((val >> shiftB) & 0xf)] << shiftA);
    }

    return retval;
}

kis_btle_phy::kis_btle_phy(global_registry *in_globalreg, int in_phyid) :
    kis_phy_handler(in_globalreg, in_phyid) {

    set_phy_name("BTLE");

    packetchain = 
        Globalreg::fetch_mandatory_global_as<packet_chain>();
    entrytracker = 
        Globalreg::fetch_mandatory_global_as<entry_tracker>();
    devicetracker =
        Globalreg::fetch_mandatory_global_as<device_tracker>();

    pack_comp_common = packetchain->register_packet_component("COMMON");
	pack_comp_linkframe = packetchain->register_packet_component("LINKFRAME");
    pack_comp_decap = packetchain->register_packet_component("DECAP");
    pack_comp_btle = packetchain->register_packet_component("BTLE");

    packetchain->register_handler(&dissector, this, CHAINPOS_LLCDISSECT, -100);
    packetchain->register_handler(&common_classifier, this, CHAINPOS_CLASSIFIER, -100);

    btle_device_id = 
        entrytracker->register_field("btle.device",
                tracker_element_factory<btle_tracked_device>(),
                "BTLE device");

<<<<<<< HEAD
=======
    btle_uuid_id = 
        entrytracker->register_field("btle.common.uuid_vendor",
                tracker_element_factory<tracker_element_string>(),
                "UUID vendor");

    ignore_random =
        Globalreg::globalreg->kismet_config->fetch_opt_bool("btle_ignore_random", false);

    if (ignore_random)
        _MSG_INFO("Ignoring BTLE devices with random MAC addresses");

>>>>>>> 81bc2888
    // Register js module for UI
    auto httpregistry = Globalreg::fetch_mandatory_global_as<kis_httpd_registry>();
    httpregistry->register_js_module("kismet_ui_btle", "js/kismet.ui.btle.js");
}

kis_btle_phy::~kis_btle_phy() {
    packetchain->remove_handler(&common_classifier, CHAINPOS_CLASSIFIER);
    packetchain->remove_handler(&dissector, CHAINPOS_LLCDISSECT);
}

int kis_btle_phy::dissector(CHAINCALL_PARMS) {
    auto mphy = static_cast<kis_btle_phy *>(auxdata);

    // Don't reclassify something that's already been seen
    auto common = in_pack->fetch<kis_common_info>(mphy->pack_comp_common);
    if (common != NULL)
        return 0;

    auto packdata = in_pack->fetch<kis_datachunk>(mphy->pack_comp_linkframe);

    if (packdata == NULL || (packdata != NULL && packdata->dlt != KDLT_BLUETOOTH_LE_LL))
        packdata = in_pack->fetch<kis_datachunk>(mphy->pack_comp_decap);

    if (packdata == NULL || (packdata != NULL && packdata->dlt != KDLT_BLUETOOTH_LE_LL))
        return 0;

    membuf btle_membuf((char *) packdata->data, (char *) &packdata->data[packdata->length]);
    std::istream btle_istream(&btle_membuf);
    auto btle_stream = 
        std::make_shared<kaitai::kstream>(&btle_istream);

    common = new kis_common_info();
    common->phyid = mphy->fetch_phy_id();
    common->basic_crypt_set = crypt_none;
    common->type = packet_basic_mgmt;

    auto btle_info = new btle_packinfo();

    try {
        auto btle = std::make_shared<bluetooth_btle>();
        btle->parse(btle_stream);

        common->source = btle->advertising_address();
        common->transmitter = btle->advertising_address();
        // We don't set the channel or freq because it's already in l1info and gets picked 
        // up from there automatically

        btle_info->btle_decode = btle;

        in_pack->insert(mphy->pack_comp_common, common);
        in_pack->insert(mphy->pack_comp_btle, btle_info);
    } catch (const std::exception& e) {
        delete(common);
        delete(btle_info);
        return 0;
    }

    return 0;
}

int kis_btle_phy::common_classifier(CHAINCALL_PARMS) {
    auto mphy = static_cast<kis_btle_phy *>(auxdata);

    auto btle_info = in_pack->fetch<btle_packinfo>(mphy->pack_comp_btle);
    if (btle_info == nullptr)
        return 0;

    auto common = in_pack->fetch<kis_common_info>(mphy->pack_comp_common);
    if (common == nullptr)
        return 0;

    if (btle_info->btle_decode == nullptr)
        return 0;

    // Drop randoms 
    if (btle_info->btle_decode->is_txaddr_random() && mphy->ignore_random)
        return 0;

    // Update with all the options in case we can add signal and frequency
    // in the future
    auto device = 
        mphy->devicetracker->update_common_device(common,
                common->source, mphy, in_pack,
                (UCD_UPDATE_SIGNAL | UCD_UPDATE_FREQUENCIES |
                 UCD_UPDATE_PACKETS | UCD_UPDATE_LOCATION |
                 UCD_UPDATE_SEENBY | UCD_UPDATE_ENCRYPTION),
                "BTLE Device");

    auto btle_dev =
        device->get_sub_as<btle_tracked_device>(mphy->btle_device_id);

    if (btle_dev == nullptr) {
        _MSG_INFO("Detected new BTLE device {}", common->source.mac_to_string());

        btle_dev = std::make_shared<btle_tracked_device>(mphy->btle_device_id);
        device->insert(btle_dev);
    }

    if (btle_info->btle_decode->is_txaddr_random())
        device->set_manuf(Globalreg::globalreg->manufdb->get_random_manuf());

    for (auto ad : *btle_info->btle_decode->advertised_data()) {
        if (ad->type() == BTLE_ADVDATA_FLAGS && ad->length() == 2) {
            uint8_t flags = ad->data().data()[0];

            btle_dev->set_le_limited_discoverable(flags & BTLE_ADVDATA_FLAG_LIMITED_DISCOVERABLE);
            btle_dev->set_le_general_discoverable(flags & BTLE_ADVDATA_FLAG_GENERAL_DISCOVERABLE);
            btle_dev->set_br_edr_unsupported(flags & BTLE_ADVDATA_FLAG_BREDR_NONSUPP);
            btle_dev->set_simultaneous_br_edr_host(flags & BTLE_ADVDATA_FLAG_SIMUL_BREDR_HOST);
            btle_dev->set_simultaneous_br_edr_controller(flags & BTLE_ADVDATA_FLAG_SIMUL_BREDR_CONTROLLER);

        } else if (ad->type() == BTLE_ADVDATA_DEVICE_NAME && ad->length() >= 2) {
            device->set_devicename(munge_to_printable(ad->data()));
        }
    }

    return 1;
}

void kis_btle_phy::load_phy_storage(shared_tracker_element in_storage,
        shared_tracker_element in_device) {
    if (in_storage == nullptr || in_device == nullptr)
        return;

    auto storage = std::static_pointer_cast<tracker_element_map>(in_storage);

    auto nrfdevi = storage->find(btle_device_id);

    if (nrfdevi != storage->end()) {
        auto nrfdev =
            std::make_shared<btle_tracked_device>(btle_device_id,
                    std::static_pointer_cast<tracker_element_map>(nrfdevi->second));
        std::static_pointer_cast<tracker_element_map>(in_device)->insert(nrfdev);
    }
}
<|MERGE_RESOLUTION|>--- conflicted
+++ resolved
@@ -186,8 +186,6 @@
                 tracker_element_factory<btle_tracked_device>(),
                 "BTLE device");
 
-<<<<<<< HEAD
-=======
     btle_uuid_id = 
         entrytracker->register_field("btle.common.uuid_vendor",
                 tracker_element_factory<tracker_element_string>(),
@@ -199,7 +197,6 @@
     if (ignore_random)
         _MSG_INFO("Ignoring BTLE devices with random MAC addresses");
 
->>>>>>> 81bc2888
     // Register js module for UI
     auto httpregistry = Globalreg::fetch_mandatory_global_as<kis_httpd_registry>();
     httpregistry->register_js_module("kismet_ui_btle", "js/kismet.ui.btle.js");
