--- conflicted
+++ resolved
@@ -18,60 +18,7 @@
 
 #include "config.h"
 
-<<<<<<< HEAD
-#include <stdio.h>
-#include <sys/types.h>
-#include <sys/stat.h>
-#include <unistd.h>
-#include "getopt.h"
-#include "tcpclient.h"
-#include "frontend.h"
-#include "cursesfront.h"
-#include "panelfront.h"
-#include "configfile.h"
-#include "speech.h"
-#include "timetracker.h"
-
-// Make gpsd happy
-Timetracker timetracker;
-
-#ifndef exec_name
-char *exec_name;
-#endif
-
-enum gui_type {
-    gui_ncurses, gui_panel
-    };
-
-const char *config_base = "kismet.conf";
-const char *uiconfig_base = "kismet_ui.conf";
-
-TcpClient kismet_serv;
-Frontend *gui;
-gui_type guitype;
-char *configfile;
-char *uiconfigfile;
-char *server = NULL;
-int sound = -1;
-int speech = -1;
-string voice;
-int flite = 0, darwinsay = 0;
-int speech_encoding = 0;
-string speech_sentence_encrypted, speech_sentence_unencrypted;
-unsigned int metric = 0;
-unsigned int reconnect = 0;
-
-int group_track = 0;
-string configdir, groupfile;
-FILE *group_file = NULL;
-
-// Pipe file descriptor pairs and fd's
-int soundpair[2];
-int speechpair[2];
-pid_t soundpid = -1, speechpid = -1;
-=======
 #define KISMET_CLIENT
->>>>>>> 0bc4c523
 
 #include "version.h"
 
@@ -221,72 +168,6 @@
 	frec.pid = pid;
 	frec.status = status;
 
-<<<<<<< HEAD
-            // We'll die off if we get a read error, and we'll let kismet on the
-            // other side detact that it died
-            if (ret <= 0 && (errno != EAGAIN && errno != EPIPE))
-                exit(1);
-
-            data[ret] = '\0';
-
-        }
-
-        if (data[0] == '\0')
-            continue;
-
-        // If we've harvested the process, spawn a new one and watch it
-        // instead.  Otherwise, we just let go of the data we read
-        if (harvested == 1) {
-            harvested = 0;
-            if ((sndpid = fork()) == 0) {
-                // Only take the first line
-                char *nl;
-                if ((nl = strchr(data, '\n')) != NULL)
-                    *nl = '\0';
-
-                // Make sure it's shell-clean
-                MungeToShell(data, strlen(data));
-                char spk_call[1024];
-				char voiceopt[128] = "";
-
-				if (voice != "default") {
-					if (darwinsay)
-						snprintf(voiceopt, 128, "-v %s",
-								 MungeToShell(voice).c_str());
-				}
-
-                snprintf(spk_call, 1024, "echo \"(%s\\\"%s\\\")\" | %s %s "
-						 ">/dev/null 2>/dev/null",
-						 (flite || darwinsay) ? "": "SayText ", 
-						 data, player, voiceopt);
-
-                system(spk_call);
-
-                exit(0);
-            }
-        }
-
-        data[0] = '\0';
-    }
-}
-
-int PlaySound(string in_sound) {
-
-    char snd[1024];
-
-    snprintf(snd, 1024, "%s\n", in_sound.c_str());
-
-    if (write(soundpair[1], snd, strlen(snd)) < 0) {
-        char status[STATUS_MAX];
-        snprintf(status, STATUS_MAX,
-                 "ERROR: Could not write to sound pipe.  Stopping sound.");
-        gui->WriteStatus(status);
-
-        return 0;
-    }
-
-    return 1;
-=======
 	globalregistry->sigchild_vec.push_back(frec);
 }
 
@@ -366,7 +247,6 @@
 
     fprintf(stderr, "Kismet client exiting.\n");
     exit(0);
->>>>>>> 0bc4c523
 }
 
 void CatchWinch(int sig) {
@@ -469,519 +349,6 @@
 	KisNetClient *kcli = new KisNetClient(globalregistry);
 	kcli->Connect("tcp://localhost:2501", 1);
 #endif
-<<<<<<< HEAD
-    } else {
-        fprintf(stderr, "ERROR:  Unknown GUI type requested ('%s')\n", reqgui);
-        exit(1);
-    }
-    free(reqgui);
-
-    if (columns == NULL) {
-        if (gui_conf->FetchOpt("columns") == "") {
-            fprintf(stderr, "FATAL:  No columns in the config file and none given on the command line.\n");
-            exit(1);
-        }
-
-        columns = strdup(gui_conf->FetchOpt("columns").c_str());
-    }
-
-    if (clientcolumns == NULL) {
-        if (gui_conf->FetchOpt("clientcolumns") == "") {
-            fprintf(stderr, "FATAL: No client columns in the config file and none given on the command line.\n");
-            exit(1);
-        }
-
-        clientcolumns = strdup(gui_conf->FetchOpt("clientcolumns").c_str());
-    }
-
-    if (server == NULL) {
-        server = strdup(gui_conf->FetchOpt("host").c_str());
-    }
-
-    if (gui_conf->FetchOpt("sound") == "true" && sound == -1) {
-        if (gui_conf->FetchOpt("soundplay") != "") {
-            sndplay = gui_conf->FetchOpt("soundplay");
-            sound = 1;
-
-            if (gui_conf->FetchOpt("soundopts") != "")
-                sndplay += " " + gui_conf->FetchOpt("soundopts");
-
-            if (gui_conf->FetchOpt("sound_new") != "")
-                wav_map["new"] = gui_conf->FetchOpt("sound_new");
-            if (gui_conf->FetchOpt("sound_new_wep") != "")
-                wav_map["new_wep"] = gui_conf->FetchOpt("sound_new_wep");
-            if (gui_conf->FetchOpt("sound_traffic") != "")
-                wav_map["traffic"] = gui_conf->FetchOpt("sound_traffic");
-            if (gui_conf->FetchOpt("sound_junktraffic") != "")
-                wav_map["junktraffic"] = gui_conf->FetchOpt("sound_junktraffic");
-            if (gui_conf->FetchOpt("sound_gpslock") != "")
-                wav_map["gpslock"] = gui_conf->FetchOpt("sound_gpslock");
-            if (gui_conf->FetchOpt("sound_gpslost") != "")
-                wav_map["gpslost"] = gui_conf->FetchOpt("sound_gpslost");
-            if (gui_conf->FetchOpt("sound_alert") != "")
-                wav_map["alert"] = gui_conf->FetchOpt("sound_alert");
-
-        } else {
-            fprintf(stderr, "ERROR:  Sound alerts enabled but no sound playing binary specified.\n");
-            sound = 0;
-        }
-    } else if (sound == -1)
-        sound = 0;
-
-    /* Added by Shaw Innes 17/2/02 */
-    if (gui_conf->FetchOpt("speech") == "true" && speech == -1) {
-        if (gui_conf->FetchOpt("festival") != "") {
-            festival = strdup(gui_conf->FetchOpt("festival").c_str());
-            speech = 1;
-
-			if (gui_conf->FetchOpt("flite") == "true")
-				flite = 1;
-
-#ifdef SYS_DARWIN
-			if (gui_conf->FetchOpt("darwinsay") == "true") {
-				festival = strdup("/usr/bin/say");
-				darwinsay = 1;
-			}
-#endif
-
-			voice = gui_conf->FetchOpt("speech_voice");
-
-			if (voice == "")
-				voice = "default";
-
-            string speechtype = gui_conf->FetchOpt("speech_type");
-
-            if (!strcasecmp(speechtype.c_str(), "nato"))
-                speech_encoding = SPEECH_ENCODING_NATO;
-            else if (!strcasecmp(speechtype.c_str(), "spell"))
-                speech_encoding = SPEECH_ENCODING_SPELL;
-            else
-                speech_encoding = SPEECH_ENCODING_NORMAL;
-
-            // Make sure we have encrypted text lines
-            if (gui_conf->FetchOpt("speech_encrypted") == "" || 
-				gui_conf->FetchOpt("speech_unencrypted") == "") {
-                fprintf(stderr, "ERROR:  Speech request but speech_encrypted or "
-						"speech_unencrypted line missing.\n");
-                speech = 0;
-            }
-
-            speech_sentence_encrypted = gui_conf->FetchOpt("speech_encrypted");
-            speech_sentence_unencrypted = gui_conf->FetchOpt("speech_unencrypted");
-
-        } else {
-            fprintf(stderr, "ERROR: Speech alerts enabled but no path to festival "
-					"has been specified.\n");
-            speech = 0;
-        }
-    } else if (speech == -1)
-        speech = 0;
-
-    if (gui_conf->FetchOpt("decay") != "") {
-        if (sscanf(gui_conf->FetchOpt("decay").c_str(), "%d", &decay) != 1) {
-            fprintf(stderr, "FATAL:  Illegal config file value for decay.\n");
-            exit(1);
-        }
-    }
-
-    if (server_conf->FetchOpt("ap_manuf") != "") {
-        ap_manuf_name = strdup(server_conf->FetchOpt("ap_manuf").c_str());
-    } else {
-        fprintf(stderr, "WARNING:  No ap_manuf file specified, AP manufacturers and defaults will not be detected.\n");
-    }
-
-    if (server_conf->FetchOpt("client_manuf") != "") {
-        client_manuf_name = strdup(server_conf->FetchOpt("client_manuf").c_str());
-    } else {
-        fprintf(stderr, "WARNING:  No client_manuf file specified.  Client manufacturers will not be detected.\n");
-    }
-
-    if (sscanf(server, "%1023[^:]:%d", guihost, &guiport) != 2) {
-        fprintf(stderr, "FATAL:  Invalid server (%s) specified (host:port required)\n",
-               server);
-        exit(1);
-    }
-
-    // handle the config bits
-    struct stat fstat;
-    if (stat(configdir.c_str(), &fstat) == -1) {
-        fprintf(stderr, "NOTICE: configdir '%s' does not exist, making it.\n",
-                configdir.c_str());
-        if (mkdir(configdir.c_str(), S_IRUSR | S_IWUSR | S_IXUSR) < 0) {
-            fprintf(stderr, "FATAL:  Could not make configdir: %s\n",
-                    strerror(errno));
-            exit(1);
-        }
-    } else if (! S_ISDIR(fstat.st_mode)) {
-        fprintf(stderr, "FATAL: configdir '%s' exists but is not a directory.\n",
-                configdir.c_str());
-        exit(1);
-    }
-
-    if (group_track) {
-        if (stat(groupfile.c_str(), &fstat) == -1) {
-            fprintf(stderr, "NOTICE:  Group file did not exist, it will be created.\n");
-        } else {
-            if ((group_file = fopen(groupfile.c_str(), "r")) == NULL) {
-                fprintf(stderr, "FATAL:  Could not open group file '%s': %s\n",
-                        groupfile.c_str(), strerror(errno));
-                exit(1);
-            }
-
-            gui->ReadGroupMap(group_file);
-
-            fclose(group_file);
-        }
-    }
-
-    // Fork and find the sound options
-    if (sound) {
-        if (pipe(soundpair) == -1) {
-            fprintf(stderr, "WARNING:  Unable to create pipe for audio.  Disabling sound.\n");
-            sound = 0;
-        } else {
-            soundpid = fork();
-
-            if (soundpid < 0) {
-                fprintf(stderr, "WARNING:  Unable to fork for audio.  Disabling sound.\n");
-                sound = 0;
-            } else if (soundpid == 0) {
-                SoundHandler(soundpair, sndplay.c_str(), wav_map);
-                exit(0);
-            }
-
-            close(soundpair[0]);
-        }
-    }
-
-    if (speech) {
-        if (pipe(speechpair) == -1) {
-            fprintf(stderr, "WARNING:  Unable to create pipe for speech.  Disabling speech.\n");
-            speech = 0;
-        } else {
-            speechpid = fork();
-
-            if (speechpid < 0) {
-                fprintf(stderr, "WARNING:  Unable to fork for speech.  Disabling speech.\n");
-                speech = 0;
-            } else if (speechpid == 0) {
-                SpeechHandler(speechpair, festival);
-                exit(0);
-            }
-
-            close(speechpair[0]);
-        }
-    }
-
-    if (kismet_serv.Connect(guiport, guihost) < 0) {
-        fprintf(stderr, "FATAL:  Could not connect to %s:%d.\n", guihost, guiport);
-        CatchShutdown(-1);
-    }
-
-    time_t serv_start = 0;
-    // Spin for 15 seconds until we get a header from the server, or die
-    fprintf(stderr, "Looking for startup info from %s:%d...", guihost, guiport);
-    int header_count = 0;
-
-    while (1) {
-
-        fprintf(stderr, ".");
-
-        serv_start = kismet_serv.FetchStart();
-
-		if (serv_start)
-			break;
-
-        if (kismet_serv.Valid())
-            kismet_serv.Poll();
-
-        if (header_count++ >= 20) {
-            fprintf(stderr, " failed.\nFATAL:  Did not get startup info from %s:%d within 20 seconds.\n",
-                    guihost, guiport);
-            CatchShutdown(-1);
-        }
-
-        sleep(1);
-    }
-
-    fprintf(stderr, " found.\nConnected to Kismet server %s.%s.%s on %s:%d\n",
-            kismet_serv.FetchMajor(), kismet_serv.FetchMinor(), kismet_serv.FetchTiny(),
-            guihost, guiport);
-
-    map<string, string> prefs;
-
-    prefs["showintro"] = gui_conf->FetchOpt("showintro");
-    
-    prefs["columns"] = columns;
-    prefs["clientcolumns"] = clientcolumns;
-
-    if (gui_conf->FetchOpt("apm") == "true")
-        prefs["apm"] = "true";
-
-    if (gui_conf->FetchOpt("autogroup_probe") == "true")
-        prefs["autogroup_probe"] = "true";
-
-    if (gui_conf->FetchOpt("autogroup_data") == "true")
-        prefs["autogroup_data"] = "true";
-
-	if (gui_conf->FetchOpt("autogroup_adhoc") == "true")
-		prefs["autogroup_adhoc"] = "true";
-
-    prefs["simpleborders"] = gui_conf->FetchOpt("simpleborders");
-
-    prefs["color"] = gui_conf->FetchOpt("color");
-    prefs["backgroundcolor"] = gui_conf->FetchOpt("backgroundcolor");
-    prefs["textcolor"] = gui_conf->FetchOpt("textcolor");
-    prefs["bordercolor"] = gui_conf->FetchOpt("bordercolor");
-    prefs["titlecolor"] = gui_conf->FetchOpt("titlecolor");
-    prefs["wepcolor"] = gui_conf->FetchOpt("wepcolor");
-    prefs["factorycolor"] = gui_conf->FetchOpt("factorycolor");
-    prefs["cloakcolor"] = gui_conf->FetchOpt("cloakcolor");
-    prefs["opencolor"] = gui_conf->FetchOpt("opencolor");
-    prefs["monitorcolor"] = gui_conf->FetchOpt("monitorcolor");
-
-    // We're done with the config files, delete their memory allocations
-    delete server_conf;
-    delete gui_conf;
-    server_conf = gui_conf = NULL;
-
-    gui->AddPrefs(prefs);
-
-    free(columns);
-    free(clientcolumns);
-
-    if (ap_manuf_name != NULL) {
-        char pathname[1024];
-
-        if (strchr(ap_manuf_name, '/') == NULL)
-            snprintf(pathname, 1024, "%s/%s", getenv("KISMET_CONF") != NULL ? getenv("KISMET_CONF") : SYSCONF_LOC, ap_manuf_name);
-        else
-            snprintf(pathname, 1024, "%s", ap_manuf_name);
-
-        if ((manuf_data = fopen(pathname, "r")) == NULL) {
-            fprintf(stderr, "WARNING:  Unable to open '%s' for reading (%s), AP manufacturers and defaults will not be detected.\n",
-                    pathname, strerror(errno));
-        } else {
-            fprintf(stderr, "Reading AP manufacturer data and defaults from %s\n", pathname);
-            gui->ReadAPManufMap(manuf_data);
-            fclose(manuf_data);
-        }
-
-        free(ap_manuf_name);
-    }
-
-    if (client_manuf_name != NULL) {
-        char pathname[1024];
-
-        if (strchr(client_manuf_name, '/') == NULL)
-            snprintf(pathname, 1024, "%s/%s", getenv("KISMET_CONF") != NULL ? getenv("KISMET_CONF") : SYSCONF_LOC, client_manuf_name);
-        else
-            snprintf(pathname, 1024, "%s", client_manuf_name);
-
-        if ((manuf_data = fopen(pathname, "r")) == NULL) {
-            fprintf(stderr, "WARNING:  Unable to open '%s' for reading (%s), client manufacturers will not be detected.\n",
-                    pathname, strerror(errno));
-        } else {
-            fprintf(stderr, "Reading client manufacturer data and defaults from %s\n", pathname);
-            gui->ReadClientManufMap(manuf_data);
-            fclose(manuf_data);
-        }
-
-        free(client_manuf_name);
-    }
-
-    gui->AddClient(&kismet_serv);
-
-    gui->InitDisplay(decay, serv_start);
-
-    snprintf(status, STATUS_MAX, "Connected to Kismet server version %s.%s.%s build %s on %s:%d",
-             kismet_serv.FetchMajor(), kismet_serv.FetchMinor(), kismet_serv.FetchTiny(),
-             kismet_serv.FetchBuild(), guihost, guiport);
-    gui->WriteStatus(status);
-    gui->DrawDisplay();
-
-    int num_networks = 0, num_packets = 0, num_noise = 0, num_dropped = 0;
-
-    time_t last_click = time(0);
-
-    fd_set read_set;
-    FD_ZERO(&read_set);
-
-    unsigned int max_fd = 0;
-    FD_SET(fileno(stdin), &read_set);
-
-    vector<TcpClient *> client_list;
-    TcpClient *primary_client;
-    wireless_network *lastspoken = NULL;
-
-    while (1) {
-        fd_set rset;
-        FD_ZERO(&rset);
-        rset = read_set;
-
-        // Grab the list of clients and set them all in the readset
-        gui->FetchClients(&client_list);
-        primary_client = gui->FetchPrimaryClient();
-
-        for (unsigned int cli = 0; cli < client_list.size(); cli++) {
-            if (client_list[cli]->Valid()) {
-                unsigned int client_descrip = client_list[cli]->FetchDescriptor();
-                FD_SET(client_descrip, &rset);
-                if (client_descrip > max_fd)
-                    max_fd = client_descrip;
-            }
-        }
-
-        struct timeval tim;
-        tim.tv_sec = 0;
-        tim.tv_usec = 500000;
-
-        if (select(max_fd + 1, &rset, NULL, NULL, &tim) < 0) {
-            if (errno != EINTR) {
-                snprintf(status, STATUS_MAX,
-                         "ERROR: select() error %d (%s)", errno, strerror(errno));
-                gui->WriteStatus(status);
-            }
-        }
-
-        // Handle user data
-        if (FD_ISSET(fileno(stdin), &rset)) {
-            int poll_ret;
-            poll_ret = gui->Poll();
-
-            if (poll_ret == FE_QUIT)
-                CatchShutdown(-1);
-        }
-
-        // Reset our counters so we can add the different servers
-        num_networks = 0;
-        num_packets = 0;
-        num_noise = 0;
-        num_dropped = 0;
-
-        for (unsigned int cli = 0; cli < client_list.size(); cli++) {
-            // If we have incoming data...
-            TcpClient *tcpcli = client_list[cli];
-            unsigned int client_descrip = tcpcli->FetchDescriptor();
-            if (tcpcli->Valid()) {
-                if (FD_ISSET(client_descrip, &rset)) {
-                    int pollret;
-                    if ((pollret = tcpcli->Poll()) < 0) {
-                        snprintf(status, STATUS_MAX, "%s:%d TCP error: %s",
-                                 tcpcli->FetchHost(), tcpcli->FetchPort(), 
-								 tcpcli->FetchError());
-                        gui->WriteStatus(status);
-
-                        // not any longer - clients are dynamically set in rset 
-						// each time from the list of clients now
-                        // Remove the client descriptor if we're not valid anymore
-                        // FD_CLR(client_descrip, &read_set);
-
-                        if (reconnect) {
-                            snprintf(status, STATUS_MAX, 
-									 "Will attempt to reconnect to %s:%d",
-                                     tcpcli->FetchHost(), tcpcli->FetchPort());
-                            gui->WriteStatus(status);
-                        }
-                    }
-
-                    if (pollret != 0) {
-                        if (pollret == CLIENT_ALERT)
-                            if (sound == 1)
-                                sound = PlaySound("alert");
-
-                        if (strlen(tcpcli->FetchStatus()) != 0) {
-                            gui->WriteStatus(tcpcli->FetchStatus());
-                            // gui->DrawDisplay();
-                        }
-
-                        // The GPS only gets updated for the primary client
-                        if (tcpcli == primary_client) {
-                            if (tcpcli->FetchMode() == 0 && gpsmode != 0) {
-                                if (sound == 1 && gpsmode != -1)
-                                    sound = PlaySound("gpslost");
-                                gpsmode = 0;
-                            } else if (tcpcli->FetchMode() != 0 && gpsmode == 0) {
-                                if (sound == 1 && gpsmode != -1)
-                                    sound = PlaySound("gpslock");
-                                gpsmode = 1;
-                            }
-                        }
-
-                        if (tcpcli->FetchDeltaNumNetworks() > 0) {
-                            wireless_network *newnet = tcpcli->FetchLastNewNetwork();
-
-                            if (sound == 1 && newnet != lastspoken) {
-                                if (newnet->crypt_set && 
-                                    wav_map.find("new_wep") != wav_map.end())
-                                    sound = PlaySound("new_wep");
-                                else
-                                    sound = PlaySound("new");
-                            }
-
-                            if (speech == 1 && newnet != lastspoken) {
-                                string text;
-
-                                if (newnet != NULL) {
-                                    if (newnet->crypt_set)
-                                        text = ExpandSpeechString(speech_sentence_encrypted, newnet, speech_encoding);
-                                    else
-                                        text = ExpandSpeechString(speech_sentence_unencrypted, newnet, speech_encoding);
-
-                                    speech = SayText(text.c_str());
-                                }
-                            }
-
-                            lastspoken = newnet;
-                        }
-
-                        num_networks += tcpcli->FetchNumNetworks();
-                        num_packets += tcpcli->FetchNumPackets();
-                        num_noise += tcpcli->FetchNumNoise();
-                        num_dropped += tcpcli->FetchNumDropped();
-
-                        if (tcpcli->FetchDeltaNumPackets() != 0) {
-                            if (time(0) - last_click >= decay && sound == 1) {
-                                if (tcpcli->FetchDeltaNumPackets() > tcpcli->FetchDeltaNumDropped()) {
-                                    sound = PlaySound("traffic");
-                                } else {
-                                    sound = PlaySound("junktraffic");
-                                }
-
-                                last_click = time(0);
-                            }
-                        }
-                    }
-                }
-            } else {
-                // If we're supposed to try to reconnect and we're invalid, do so
-                if (reconnect) {
-                    if (tcpcli->Connect(guiport, guihost) >= 0) {
-                        client_descrip = tcpcli->FetchDescriptor();
-                        // FD_SET(client_descrip, &read_set);
-                        if (client_descrip > max_fd)
-                            max_fd = client_descrip;
-
-                        snprintf(status, STATUS_MAX, "Reconnected to %s:%d.",
-                                 tcpcli->FetchHost(), tcpcli->FetchPort());
-                        gui->WriteStatus(status);
-                    }
-                }
-            }
-        }
-
-        // Draw if it's time
-        if (time(0) != last_draw) {
-            // Let the UI do housekeeping
-            gui->Tick();
-
-            // Force a display event
-            gui->DrawDisplay();
-            last_draw = time(0);
-        }
-    }
-}
-=======
 
 	globalregistry->messagebus->InjectMessage("Welcome to the Kismet Newcore "
 											  "Client... Press '`' or '~' to "
@@ -1030,5 +397,4 @@
 	}
 
 	CatchShutdown(-1);
-}
->>>>>>> 0bc4c523
+}