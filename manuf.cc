/*
    This file is part of Kismet

    Kismet is free software; you can redistribute it and/or modify
    it under the terms of the GNU General Public License as published by
    the Free Software Foundation; either version 2 of the License, or
    (at your option) any later version.

    Kismet is distributed in the hope that it will be useful,
      but WITHOUT ANY WARRANTY; without even the implied warranty of
    MERCHANTABILITY or FITNESS FOR A PARTICULAR PURPOSE.  See the
    GNU General Public License for more details.

    You should have received a copy of the GNU General Public License
    along with Kismet; if not, write to the Free Software
    Foundation, Inc., 59 Temple Place, Suite 330, Boston, MA  02111-1307  USA
*/

#include "config.h"

#include <stdio.h>
#include "configfile.h"
#include "messagebus.h"
#include "util.h"
#include "manuf.h"
<<<<<<< HEAD
#include "packetracker.h"

int manuf_max_score = 8;

int ReadManufMap(FILE *in_file, int ap_map,
				 macmap<vector<manuf *> > *ret_map) {
    vector<manuf *> rvec;

    manuf *manf;

    // Push an unknown record
    manf = new manuf;
    manf->name = "Unknown";
    manf->model = "Unknown";
    manf->ssid_default = "";
    manf->mac_tag = "00:00:00:00:00:00";
    manf->channel_default = 0;
    memset(&manf->ipdata, 0, sizeof(net_ip_data));

    rvec.push_back(manf);
    ret_map->fast_insert(manf->mac_tag, rvec);

    int linenum = 0;

    // Read from the file
    char dline[8192];
    while (!feof(in_file)) {
        if (fgets(dline, 8192, in_file) == NULL ||
	    feof(in_file)) break;

        linenum++;

        // Cut the newline
        dline[strlen(dline) - 1] = '\0';

        vector<string> line_vec = StrTokenize(dline, "\t");

        manf = new manuf;
        manf->name = "";
        manf->model = "";
        manf->mac_tag = "";
        manf->ssid_default = "";
        manf->channel_default = 0;
        memset(&manf->ipdata, 0, sizeof(net_ip_data));

        // If we're loading a AP manuf map, we handle it this way
        if (line_vec.size() < 2) {
            delete manf;
            continue;
        }

        if (ap_map) {
            // If we're loading a AP manuf map, we handle it this way
            manf->mac_tag = line_vec[0].c_str();

            manf->name = line_vec[1];
            if (line_vec.size() >= 3) {
                manf->model = line_vec[2];
                if (line_vec.size() >= 4) {
                    manf->ssid_default = line_vec[3];
                    if (line_vec.size() >= 5) {
                        int chan;
                        if (sscanf(line_vec[4].c_str(), "%d", &chan) == 1)
                            manf->channel_default = chan;
                        if (line_vec.size() >= 6) {
                            short int ipr[4];
                            if (sscanf(line_vec[5].c_str(), "%hd.%hd.%hd.%hd",
                                       &ipr[0], &ipr[1], &ipr[2], &ipr[3]) == 4) {
                                manf->ipdata.atype = address_factory;
                                manf->ipdata.octets = 4;
                                for (unsigned int x = 0; x < 4; x++)
                                    manf->ipdata.range_ip[x] = ipr[x];
                            }
                        }
                    }
                }
            }

            if (ret_map->find(manf->mac_tag) != ret_map->end()) {
                (*ret_map)[manf->mac_tag].push_back(manf);
            } else {
                rvec.clear();
                rvec.push_back(manf);
                ret_map->fast_insert(manf->mac_tag, rvec);
            }
        } else {
            // Otherwise we handle clients this way

            manf->mac_tag = line_vec[0].c_str();

            manf->name = line_vec[1];
            if (line_vec.size() >= 3)
                manf->model = line_vec[2];

            if (ret_map->find(manf->mac_tag) != ret_map->end()) {
                (*ret_map)[manf->mac_tag].push_back(manf);
            } else {
                rvec.clear();
                rvec.push_back(manf);
                ret_map->fast_insert(manf->mac_tag, rvec);
            }

        }
    }

    ret_map->reindex();
    return 1;
}

// Find the best match for a likely manufacturer, based on tags (for clients) and
// default SSIDs, channel, etc (for access points)
// Returned in the parameters are the pointers to the best manufacturer record, the
// score, and the modified mac address which matched it
manuf *MatchBestManuf(macmap<vector<manuf *> > *in_manuf, mac_addr in_mac, 
					  string in_ssid, int in_channel, int in_wep, int in_cloaked, 
					  int *manuf_score) {
    manuf *best_manuf = NULL;
    int best_score = 0;
    int best_pos = 0;

    macmap<vector<manuf *> >::iterator mitr = in_manuf->find(in_mac);

    if (mitr != in_manuf->end()) {
        vector<manuf *> manuf_list = *(mitr->second);

        for (unsigned int x = 0; x < manuf_list.size(); x++) {
            manuf *likely_manuf = manuf_list[x];
            int score = 0;

            score += 6;
            if (in_ssid != "" && in_ssid == likely_manuf->ssid_default)
                score += 1;
            if (in_channel != 0 && in_channel == likely_manuf->channel_default)
                score += 1;
            if (in_wep)
                score -= 1;
            if (in_cloaked)
                score -= 1;

            if (score > best_score) {
                best_score = score;
                best_pos = x;
                best_manuf = likely_manuf;
            }
        }

    }

    *manuf_score = best_score;
    return best_manuf;
=======

Manuf::Manuf(GlobalRegistry *in_globalreg) {
	globalreg = in_globalreg;

	if (globalreg->kismet_config == NULL) {
		fprintf(stderr, "FATAL OOPS:  Manuf called before kismet_config\n");
		exit(1);
	}

	vector<string> fname = globalreg->kismet_config->FetchOptVec("ouifile");
	if (fname.size() == 0) {
		_MSG("Missing 'ouifile' option in config, will not resolve manufacturer "
			 "names for MAC addresses", MSGFLAG_ERROR);
		return;
	}

	for (unsigned int x = 0; x < fname.size(); x++) {
		if ((mfile = fopen(fname[x].c_str(), "r")) != NULL) {
			_MSG("Opened OUI file '" + fname[x], MSGFLAG_INFO);
			break;
		}

		_MSG("Could not open OUI file '" + fname[x] + "': " +
			 string(strerror(errno)), MSGFLAG_ERROR);
	}

	if (mfile == NULL) {
		_MSG("No OUI files were available, will not resolve manufacturer "
			 "names for MAC addresses", MSGFLAG_ERROR);
		return;
	}

	IndexOUI();
}

void Manuf::IndexOUI() {
	char buf[1024];
	int line = 0;
	fpos_t prev_pos;
	short int m[3];

	if (mfile == NULL)
		return;

	_MSG("Indexing manufacturer db", MSGFLAG_INFO);

	fgetpos(mfile, &prev_pos);

	while (!feof(mfile)) {
		if (fgets(buf, 1024, mfile) == NULL || feof(mfile))
			break;

		if ((line % 50) == 0) {
			if (sscanf(buf, "%hx:%hx:%hx",
					   &(m[0]), &(m[1]), &(m[2])) == 3) {

				// Log a position at the previous pos - which is the line before
				// this one, so we're inclusive
				index_pos ip;
				uint32_t oui;

				oui = 0;
				oui |= (uint32_t) m[0] << 16;
				oui |= (uint32_t) m[1] << 8;
				oui |= (uint32_t) m[2];

				ip.oui = oui;
				ip.pos = prev_pos;

				index_vec.push_back(ip);
			} else {
				// Compensate for not getting a reasonable line (probably a
				// comment) by decrementing here so we keep trying at each
				// index point until we get info we're looking for
				line--;
			}
		}

		fgetpos(mfile, &prev_pos);
		line++;
	}

	_MSG("Completed indexing manufacturer db, " + IntToString(line) + " lines " +
		 IntToString(index_vec.size()) + " indexes", MSGFLAG_INFO);
}

string Manuf::LookupOUI(mac_addr in_mac) {
	uint32_t soui = in_mac.OUI(), toui;
	int matched = -1;
	char buf[1024];
	short int m[3];
	char manuf[16];

	if (mfile == NULL)
		return "Unknown";

	// Use the cache first
	if (oui_map.find(soui) != oui_map.end()) {
		return oui_map[soui].manuf;
	}

	for (unsigned int x = 0; x < index_vec.size(); x++) {
		if (soui > index_vec[x].oui)
			continue;

		matched = x - 1;
		break;
	}

	// Cache unknown to save us effort in the future
	if (matched < 0) {
		manuf_data md;
		md.oui = soui;
		md.manuf = "Unknown";
		oui_map[soui] = md;

		return md.manuf;
	}

	fsetpos(mfile, &(index_vec[matched].pos));

	while (!feof(mfile)) {
		if (fgets(buf, 1024, mfile) == NULL || feof(mfile))
			break;

		if (sscanf(buf, "%hx:%hx:%hx\t%10s",
				   &(m[0]), &(m[1]), &(m[2]), manuf) == 4) {

			// Log a position at the previous pos - which is the line before
			// this one, so we're inclusive
			toui = 0;
			toui |= (uint32_t) m[0] << 16;
			toui |= (uint32_t) m[1] << 8;
			toui |= (uint32_t) m[2];

			if (toui == soui) {
				manuf_data md;
				md.oui = soui;
				md.manuf = MungeToPrintable(string(manuf));
				oui_map[soui] = md;

				return md.manuf;
			}

			if (toui > soui) {
				manuf_data md;
				md.oui = soui;
				md.manuf = "Unknown";
				oui_map[soui] = md;

				return md.manuf;
			}
		}
	}

	return "Unknown";
>>>>>>> 0bc4c523
}

<|MERGE_RESOLUTION|>--- conflicted
+++ resolved
@@ -23,158 +23,6 @@
 #include "messagebus.h"
 #include "util.h"
 #include "manuf.h"
-<<<<<<< HEAD
-#include "packetracker.h"
-
-int manuf_max_score = 8;
-
-int ReadManufMap(FILE *in_file, int ap_map,
-				 macmap<vector<manuf *> > *ret_map) {
-    vector<manuf *> rvec;
-
-    manuf *manf;
-
-    // Push an unknown record
-    manf = new manuf;
-    manf->name = "Unknown";
-    manf->model = "Unknown";
-    manf->ssid_default = "";
-    manf->mac_tag = "00:00:00:00:00:00";
-    manf->channel_default = 0;
-    memset(&manf->ipdata, 0, sizeof(net_ip_data));
-
-    rvec.push_back(manf);
-    ret_map->fast_insert(manf->mac_tag, rvec);
-
-    int linenum = 0;
-
-    // Read from the file
-    char dline[8192];
-    while (!feof(in_file)) {
-        if (fgets(dline, 8192, in_file) == NULL ||
-	    feof(in_file)) break;
-
-        linenum++;
-
-        // Cut the newline
-        dline[strlen(dline) - 1] = '\0';
-
-        vector<string> line_vec = StrTokenize(dline, "\t");
-
-        manf = new manuf;
-        manf->name = "";
-        manf->model = "";
-        manf->mac_tag = "";
-        manf->ssid_default = "";
-        manf->channel_default = 0;
-        memset(&manf->ipdata, 0, sizeof(net_ip_data));
-
-        // If we're loading a AP manuf map, we handle it this way
-        if (line_vec.size() < 2) {
-            delete manf;
-            continue;
-        }
-
-        if (ap_map) {
-            // If we're loading a AP manuf map, we handle it this way
-            manf->mac_tag = line_vec[0].c_str();
-
-            manf->name = line_vec[1];
-            if (line_vec.size() >= 3) {
-                manf->model = line_vec[2];
-                if (line_vec.size() >= 4) {
-                    manf->ssid_default = line_vec[3];
-                    if (line_vec.size() >= 5) {
-                        int chan;
-                        if (sscanf(line_vec[4].c_str(), "%d", &chan) == 1)
-                            manf->channel_default = chan;
-                        if (line_vec.size() >= 6) {
-                            short int ipr[4];
-                            if (sscanf(line_vec[5].c_str(), "%hd.%hd.%hd.%hd",
-                                       &ipr[0], &ipr[1], &ipr[2], &ipr[3]) == 4) {
-                                manf->ipdata.atype = address_factory;
-                                manf->ipdata.octets = 4;
-                                for (unsigned int x = 0; x < 4; x++)
-                                    manf->ipdata.range_ip[x] = ipr[x];
-                            }
-                        }
-                    }
-                }
-            }
-
-            if (ret_map->find(manf->mac_tag) != ret_map->end()) {
-                (*ret_map)[manf->mac_tag].push_back(manf);
-            } else {
-                rvec.clear();
-                rvec.push_back(manf);
-                ret_map->fast_insert(manf->mac_tag, rvec);
-            }
-        } else {
-            // Otherwise we handle clients this way
-
-            manf->mac_tag = line_vec[0].c_str();
-
-            manf->name = line_vec[1];
-            if (line_vec.size() >= 3)
-                manf->model = line_vec[2];
-
-            if (ret_map->find(manf->mac_tag) != ret_map->end()) {
-                (*ret_map)[manf->mac_tag].push_back(manf);
-            } else {
-                rvec.clear();
-                rvec.push_back(manf);
-                ret_map->fast_insert(manf->mac_tag, rvec);
-            }
-
-        }
-    }
-
-    ret_map->reindex();
-    return 1;
-}
-
-// Find the best match for a likely manufacturer, based on tags (for clients) and
-// default SSIDs, channel, etc (for access points)
-// Returned in the parameters are the pointers to the best manufacturer record, the
-// score, and the modified mac address which matched it
-manuf *MatchBestManuf(macmap<vector<manuf *> > *in_manuf, mac_addr in_mac, 
-					  string in_ssid, int in_channel, int in_wep, int in_cloaked, 
-					  int *manuf_score) {
-    manuf *best_manuf = NULL;
-    int best_score = 0;
-    int best_pos = 0;
-
-    macmap<vector<manuf *> >::iterator mitr = in_manuf->find(in_mac);
-
-    if (mitr != in_manuf->end()) {
-        vector<manuf *> manuf_list = *(mitr->second);
-
-        for (unsigned int x = 0; x < manuf_list.size(); x++) {
-            manuf *likely_manuf = manuf_list[x];
-            int score = 0;
-
-            score += 6;
-            if (in_ssid != "" && in_ssid == likely_manuf->ssid_default)
-                score += 1;
-            if (in_channel != 0 && in_channel == likely_manuf->channel_default)
-                score += 1;
-            if (in_wep)
-                score -= 1;
-            if (in_cloaked)
-                score -= 1;
-
-            if (score > best_score) {
-                best_score = score;
-                best_pos = x;
-                best_manuf = likely_manuf;
-            }
-        }
-
-    }
-
-    *manuf_score = best_score;
-    return best_manuf;
-=======
 
 Manuf::Manuf(GlobalRegistry *in_globalreg) {
 	globalreg = in_globalreg;
@@ -331,6 +179,5 @@
 	}
 
 	return "Unknown";
->>>>>>> 0bc4c523
 }
 
