--- conflicted
+++ resolved
@@ -47,34 +47,8 @@
 #define MAXHOSTNAMELEN 64
 #endif
 
-<<<<<<< HEAD
-/* A structure that holds a command from the client */
-struct client_command {
-    int client_fd;
-    int stamp;
-    string cmd;
-};
-
-struct server_protocol {
-    int ref_index;
-    string header;
-    int required;
-    // Double-listed (burns a little extra ram but not much) to make mapping requested
-    // fields fast.
-    map<string, int> field_map;
-    vector<string> field_vec;
-    int (*printer)(PROTO_PARMS);
-    void (*enable)(int);
-};
-
-// Client options
-struct client_opt {
-    // Map of sentence references to field lists
-    map<int, vector<int> > protocols;
-=======
 // Arbitrary 64k ring by default
 #define SRV_RING_LEN (65536)
->>>>>>> 0bc4c523
 
 class TcpServer : public NetworkServer {
 public:
@@ -84,16 +58,9 @@
         in_addr mask;
     };
 
-<<<<<<< HEAD
-    int Setup(unsigned int in_max_clients, string bind_addr, short int in_port, vector<client_ipblock *> *in_ipb);
-
-    int MergeSet(fd_set in_set, int in_max, fd_set *out_set,
-	    fd_set *outw_set);
-=======
     TcpServer();
     TcpServer(GlobalRegistry *in_globalreg);
     virtual ~TcpServer();
->>>>>>> 0bc4c523
 
     // Set up the TCP socket and listening
     virtual int SetupServer(short int in_port, unsigned int in_maxcli,
@@ -119,26 +86,7 @@
 	// Fetch the port #
 	virtual short int FetchPort() { return port; }
 
-<<<<<<< HEAD
-    // Register an output sentence.  This needs:
-    // * A header (ie, NETWORK)
-    // * A NULL-terminated array of fields
-    // * A pointer to a printer that takes a void * and a vector of field numbers
-    //   and outputs a c++ string
-    // * An optional pointer to a function that takes the file descriptor of a client
-    //   that triggers whatever events should happen the the client enables this kind
-    //   of protocol.  (ie, send all networks when the client enables the *NETWORK
-    //   protocol)
-    // It returns the index number of the sentence added.
-    int RegisterProtocol(string in_header, int in_required, char const * const in_fields[],
-                         int (*in_printer)(PROTO_PARMS),
-                         void (*in_enable)(int));
-    int FetchProtocolRef(string in_header);
-    // How many clients are using this protocol type?
-    int FetchNumClientRefs(int in_refnum);
-=======
 	virtual string GetRemoteAddr(int in_fd);
->>>>>>> 0bc4c523
 
 	// Set the size of ring buffers.  This ONLY affects new connections, not
 	// existing!
@@ -175,25 +123,10 @@
     // Is it configured?
     int sv_configured;
 
-<<<<<<< HEAD
-    // Socket items
-    int serv_fd;
-    struct sockaddr_in serv_sock;
-
-    // Master list of Fd's
-    fd_set server_fds;
-
-    fd_set client_fds;
-
-    int max_fd;
-
-    map<int, client_opt *> client_optmap;
-=======
     struct sockaddr_in serv_sock;
 
 	// Ring length, if we resize it
 	int int_ring_len;
->>>>>>> 0bc4c523
 };
 
 #endif