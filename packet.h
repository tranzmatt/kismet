--- conflicted
+++ resolved
@@ -34,50 +34,13 @@
 #include <map>
 
 #include "macaddr.h"
-<<<<<<< HEAD
-#include "endian_magic.h"
-
-#define DEVNAME_LEN 16
-#define MAX_PACKET_LEN 10240
-
-#define SSID_SIZE 255
-=======
 #include "packet_ieee80211.h"
->>>>>>> 0bc4c523
 
 // This is the main switch for how big the vector is.  If something ever starts
 // bumping up against this we'll need to increase it, but that'll slow down 
 // generating a packet (slightly) so I'm leaving it relatively low.
 #define MAX_PACKET_COMPONENTS	64
 
-<<<<<<< HEAD
-// Parmeters to the packet info
-struct packet_parm {
-    int fuzzy_crypt;
-	int fuzzy_decode;
-};
-
-// Signalling layer info - what protocol are we seeing data on?
-// Not all of these types are currently supported, of course
-enum carrier_type {
-    carrier_unknown,
-    carrier_80211b,
-    carrier_80211bplus,
-    carrier_80211a,
-    carrier_80211g,
-    carrier_80211fhss,
-    carrier_80211dsss,
-	carrier_80211n20,
-	carrier_80211n40
-};
-
-// Packet encoding info - how are packets encoded?
-enum encoding_type {
-    encoding_unknown,
-    encoding_cck,
-    encoding_pbcc,
-    encoding_ofdm
-=======
 // Maximum length of a frame
 #define MAX_PACKET_LEN			8192
 
@@ -87,7 +50,6 @@
     packet_component() { self_destruct = 1; };
 	virtual ~packet_component() { }
 	int self_destruct;
->>>>>>> 0bc4c523
 };
 
 // Overall packet container that holds packet information
@@ -96,27 +58,6 @@
     // Time of packet creation
     struct timeval ts;
 
-<<<<<<< HEAD
-enum protocol_info_type {
-    proto_unknown,
-    proto_udp, proto_misc_tcp, proto_arp, proto_dhcp_server,
-    proto_cdp,
-    proto_netbios, proto_netbios_tcp,
-    proto_ipx,
-    proto_ipx_tcp,
-    proto_turbocell,
-    proto_netstumbler,
-    proto_lucenttest,
-    proto_wellenreiter,
-    proto_iapp,
-    proto_leap,
-    proto_ttls,
-    proto_tls,
-    proto_peap,
-    proto_isakmp,
-    proto_pptp,
-};
-=======
     // Do we know this is in error from the capture source
     // itself?
     int error;
@@ -135,7 +76,6 @@
 			content_vec[y] = NULL;
 		*/
     }
->>>>>>> 0bc4c523
 
     ~kis_packet() {
         // Delete everything we contain when we die.  I hope whomever put
@@ -143,167 +83,14 @@
 		for (unsigned int y = 0; y < MAX_PACKET_COMPONENTS; y++) {
 			packet_component *pcm = content_vec[y];
 
-<<<<<<< HEAD
-// CDP
-// Cisco Discovery Protocol
-// This spews a tremendous amount of revealing information about the
-// internals of a network, if they have cisco equipment.
-typedef struct {
-    unsigned int : 8 __attribute__ ((packed));
-    unsigned int : 8 __attribute__ ((packed));
-
-    unsigned int : 8 __attribute__ ((packed));
-    unsigned int : 1 __attribute__ ((packed));
-    unsigned int level1 : 1 __attribute__ ((packed));
-    unsigned int igmp_forward : 1 __attribute__ ((packed));
-    unsigned int nlp : 1 __attribute__ ((packed));
-    unsigned int level2_switching : 1 __attribute__ ((packed));
-    unsigned int level2_sourceroute : 1 __attribute__ ((packed));
-    unsigned int level2_transparent : 1 __attribute__ ((packed));
-    unsigned int level3 : 1 __attribute__ ((packed));
-} cdp_capabilities;
-
-typedef struct {
-    char dev_id[128];
-    uint8_t ip[4];
-    char interface[128];
-    cdp_capabilities cap;
-    char software[512];
-    char platform[128];
-} cdp_packet;
-
-typedef struct {
-    unsigned int type : 16 __attribute__ ((packed));
-    unsigned int length : 16 __attribute__ ((packed));
-    char data;
-} cdp_element;
-
-// 802.1x Header
-typedef struct dot1x_header {
-    uint8_t    version;
-    uint8_t    type;
-    uint16_t   length;
-} __attribute__ ((packed)) dot1x_header_t;
-
-// EAP Packet header
-typedef struct eap_packet {
-    uint8_t    code; /* 1=request, 2=response, 3=success, 4=failure */
-    uint8_t    identifier; /* Sequential counter, not sure what it's for */
-    uint16_t   length; /* Length of the entire EAP message */
-    uint8_t    type; /* 0x11 for LEAP */
-    /* The fields that follow the type octet are variable, depending on the
-       type and code values.  This information isn't important for us. */
-} __attribute__ ((packed)) eap_packet_t;
-
-// ISAKMP packet header
-typedef struct isakmp_packet {
-    uint8_t    init_cookie[8];
-    uint8_t    resp_cookie[8];
-    uint8_t    next_payload;
-    uint8_t    version;
-    uint8_t    exchtype;
-    uint8_t    flags;
-    uint32_t   messageid;
-    uint32_t   length;
-} __attribute__ ((packed)) isakmp_packet_t;
-
-typedef struct {
-    unsigned int type : 8 __attribute__ ((packed));
-    unsigned int length : 8 __attribute__ ((packed));
-    unsigned int proto : 8 __attribute__ ((packed));
-    unsigned int : 8 __attribute__ ((packed));
-    unsigned int proto_length : 8 __attribute__ ((packed));
-    char addr;
-} cdp_proto_element;
-
-// Info about a protocol
-struct proto_info {
-    protocol_info_type type;
-
-    uint8_t source_ip[4];
-    uint8_t dest_ip[4];
-
-    uint8_t misc_ip[4];
-
-    uint8_t mask[4];
-
-    uint8_t gate_ip[4];
-
-    uint16_t sport, dport;
-
-    cdp_packet cdp;
-
-    char netbios_source[17];
-
-    protocol_netbios_type nbtype;
-
-    // Extra versioning/details of the proto type
-    int prototype_extra;
-=======
 			if (pcm == NULL)
 				continue;
->>>>>>> 0bc4c523
 
 			// If it's marked for self-destruction, delete it.  Otherwise, 
 			// someone else is responsible for removing it.
 			if (pcm->self_destruct)
 				delete pcm;
 
-<<<<<<< HEAD
-// packet conversion and extraction utilities
-// Packet types, these should correspond to the frame header types
-enum packet_type {
-    packet_noise = -2,  // We're too short or otherwise corrupted
-    packet_unknown = -1, // What are we?
-    packet_management = 0, // LLC management
-    packet_phy = 1, // Physical layer packets, most drivers can't provide these
-    packet_data = 2 // Data frames
-};
-
-// Subtypes are a little odd because we re-use values depending on the type
-enum packet_sub_type {
-    packet_sub_unknown = -1,
-    // Management subtypes
-    packet_sub_association_req = 0,
-    packet_sub_association_resp = 1,
-    packet_sub_reassociation_req = 2,
-    packet_sub_reassociation_resp = 3,
-    packet_sub_probe_req = 4,
-    packet_sub_probe_resp = 5,
-    packet_sub_beacon = 8,
-    packet_sub_atim = 9,
-    packet_sub_disassociation = 10,
-    packet_sub_authentication = 11,
-    packet_sub_deauthentication = 12,
-    // Phy subtypes
-    packet_sub_rts = 11,
-    packet_sub_cts = 12,
-    packet_sub_ack = 13,
-    packet_sub_cf_end = 14,
-    packet_sub_cf_end_ack = 15,
-    // Data subtypes
-    packet_sub_data = 0,
-    packet_sub_data_cf_ack = 1,
-    packet_sub_data_cf_poll = 2,
-    packet_sub_data_cf_ack_poll = 3,
-    packet_sub_data_null = 4,
-    packet_sub_cf_ack = 5,
-    packet_sub_cf_ack_poll = 6,
-    packet_sub_data_qos_data = 8,
-    packet_sub_data_qos_data_cf_ack = 9,
-    packet_sub_data_qos_data_cf_poll = 10,
-    packet_sub_data_qos_data_cf_ack_poll = 11,
-    packet_sub_data_qos_null = 12,
-    packet_sub_data_qos_cf_poll_nod = 14,
-    packet_sub_data_qos_cf_ack_poll = 15
-    
-};
-
-// distribution directions
-enum distribution_type {
-    no_distribution, from_distribution, to_distribution, inter_distribution, adhoc_distribution
-};
-=======
 			content_vec[y] = NULL;
         }
     }
@@ -316,7 +103,6 @@
     inline void *fetch(const unsigned int index) {
 		if (index >= MAX_PACKET_COMPONENTS)
 			return NULL;
->>>>>>> 0bc4c523
 
 		return content_vec[index];
     }
@@ -387,42 +173,6 @@
 };
 
 
-<<<<<<< HEAD
-enum crypt_type {
-	crypt_none = 0,
-	crypt_unknown = 1,
-	crypt_wep = 2,
-	crypt_layer3 = 4,
-	// Derived from WPA headers
-	crypt_wep40 = 8,
-	crypt_wep104 = 16,
-	crypt_tkip = 32,
-	crypt_wpa = 64,
-	crypt_psk = 128,
-	crypt_aes_ocb = 256,
-	crypt_aes_ccm = 512,
-	// Derived from data traffic
-	crypt_leap = 1024,
-	crypt_ttls = 2048,
-	crypt_tls = 4096,
-	crypt_peap = 8192,
-	crypt_isakmp = 16384,
-    crypt_pptp = 32768,
-	crypt_ccmp = 65536
-};
-
-// Info about a packet
-typedef struct {
-    // Packet info type
-    packet_type type;
-    packet_sub_type subtype;
-
-    // Packet QoS Data
-    uint16_t qos; 
-
-    // Is it a corrupt packet?  We might want to know what type it is
-    // even if it's corrupt
-=======
 // Info from the IEEE 802.11 frame headers for kismet
 class kis_ieee80211_packinfo : public packet_component {
 public:
@@ -463,7 +213,6 @@
     }
 
     // Corrupt 802.11 frame
->>>>>>> 0bc4c523
     int corrupt;
    
     // Offset to data components in frame
@@ -481,38 +230,7 @@
 	// Is the SSID empty spaces?
 	int ssid_blank;
 
-<<<<<<< HEAD
-    // Source name
-    char sourcename[32];
-
-    // Where did it come from?
-    distribution_type distrib;
-
-	// What crypt set is used?
-	int crypt_set;
-
-    // Was the encryption detection fuzzy?
-    int fuzzy;
-    // Was it flagged as ess? (ap)
-    int ess;
-    // What channel?
-    int channel;
-    // Is this encrypted?
-    int encrypted;
-    // Did we decode it?
-    int decoded;
-    // Is it weak crypto?
-    int interesting;
-    // What carrier brought us this packet?
-    carrier_type carrier;
-    // What encoding?
-    encoding_type encoding;
-    // What data rate?
-    int datarate;
-
-=======
     // Address set
->>>>>>> 0bc4c523
     mac_addr source_mac;
     mac_addr dest_mac;
     mac_addr bssid_mac;
@@ -532,19 +250,11 @@
 	// What channel does it report
 	int channel;
 
-<<<<<<< HEAD
-    // Cisco tacks extra info into the beacon.  This is nice.
-    char beacon_info[SSID_SIZE+1];
-
-    // Offset of the header
-    unsigned int header_offset;
-=======
     // Is this encrypted?
     int encrypted;
     int beacon_interval;
 
 	uint16_t qos;
->>>>>>> 0bc4c523
 
     // Some cisco APs seem to fill in this info field
 	string beacon_info;
@@ -561,59 +271,6 @@
 
     int datasize;
 
-<<<<<<< HEAD
-    // Turbocell tracking info
-    int turbocell_nid;
-    turbocell_type turbocell_mode;
-    int turbocell_sat;
-
-    // Location info
-    float gps_lat, gps_lon, gps_alt, gps_spd, gps_heading;
-    int gps_fix;
-
-    // ICV and key number
-    uint32_t ivset;
-
-	// IDS hooks kluged into stable
-	int ids_msfdlinkrate;
-	int ids_msfnetgearbeacon;
-
-} packet_info;
-
-typedef struct {
-    int fragile;
-    mac_addr bssid;
-    unsigned char key[WEPKEY_MAX];
-    unsigned int len;
-    unsigned int decrypted;
-    unsigned int failed;
-} wep_key_info;
-
-// ----------------------------------
-// String munger
-string MungeToPrintable(char *in_data, int len);
-
-// Info extraction functions
-int GetTagOffset(int init_offset, int tagnum, kis_packet *packet,
-                 map<int, vector<int> > *tag_cache_map);
-void GetPacketInfo(kis_packet *packet, packet_info *ret_packinfo,
-                   macmap<wep_key_info *> *bssid_wep_map, unsigned char *identity);
-void ProcessPacketCrypto(kis_packet *packet, packet_info *ret_packinfo,
-						 macmap<wep_key_info *> *bssid_wep_map,
-						 unsigned char *identity);
-void GetProtoInfo(kis_packet *packet, packet_info *in_info);
-void DecryptPacket(kis_packet *packet, packet_info *in_info, 
-                   macmap<wep_key_info *> *bssid_wep_map, unsigned char *identity);
-int MangleDeCryptPacket(const kis_packet *packet, const packet_info *in_info,
-                        kis_packet *outpack, uint8_t *data, uint8_t *moddata);
-int MangleFuzzyCryptPacket(const kis_packet *packet, const packet_info *in_info,
-                           kis_packet *outpack, uint8_t *data, uint8_t *moddata);
-
-vector<string> GetPacketStrings(const packet_info *in_info, const kis_packet *packet);
-
-// Sort packet_infos
-class SortPacketInfos {
-=======
 	uint32_t ssid_csum;
 
 	string dot11d_country;
@@ -643,7 +300,6 @@
 };
 
 class kis_data_packinfo : public packet_component {
->>>>>>> 0bc4c523
 public:
 	kis_data_packinfo() {
 		self_destruct = 1; // Safe to delete us
