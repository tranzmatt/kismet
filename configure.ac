--- conflicted
+++ resolved
@@ -37,10 +37,7 @@
 BUILD_CAPTURE_FREAKLABS_ZIGBEE=1
 BUILD_CAPTURE_NRF_MOUSEJACK=0
 BUILD_CAPTURE_TI_CC_2540=0
-<<<<<<< HEAD
-=======
 BUILD_CAPTURE_UBERTOOTH_ONE=0
->>>>>>> ecb8ca3e
 BUILD_CAPTURE_TI_CC_2531=0
 BUILD_CAPTURE_NRF_51822=0
 BUILD_CAPTURE_NRF_52840=0
@@ -1502,17 +1499,9 @@
     DATASOURCE_BINS="$DATASOURCE_BINS \$(CAPTURE_LINUX_BLUETOOTH)"
 fi
 
-<<<<<<< HEAD
-BUILD_CAPTURE_NRF_51822=0
-if test "$linux" = "yes"; then
-    BUILD_CAPTURE_NRF_51822=1
-    DATASOURCE_BINS="$DATASOURCE_BINS \$(CAPTURE_NRF_51822)"
-fi
-=======
 # All this depends on is serial so we build it all the time
 BUILD_CAPTURE_NRF_51822=1
 DATASOURCE_BINS="$DATASOURCE_BINS \$(CAPTURE_NRF_51822)"
->>>>>>> ecb8ca3e
 
 BUILD_CAPTURE_NRF_52840=0
 if test "$linux" = "yes"; then
@@ -1647,10 +1636,7 @@
 AC_SUBST(BUILD_CAPTURE_FREAKLABS_ZIGBEE)
 AC_SUBST(BUILD_CAPTURE_NRF_MOUSEJACK)
 AC_SUBST(BUILD_CAPTURE_TI_CC_2540)
-<<<<<<< HEAD
-=======
 AC_SUBST(BUILD_CAPTURE_UBERTOOTH_ONE)
->>>>>>> ecb8ca3e
 AC_SUBST(BUILD_CAPTURE_TI_CC_2531)
 AC_SUBST(BUILD_CAPTURE_NRF_51822)
 AC_SUBST(BUILD_CAPTURE_NRF_52840)
@@ -1660,11 +1646,7 @@
 #AC_SUBST(CFLAGS)
 #AC_SUBST(CXXFLAGS)
 
-<<<<<<< HEAD
-AC_CONFIG_FILES([Makefile Makefile.inc packaging/kismet.pc packaging/systemd/kismet.service packaging/systemd/debug/kismet-debug.service capture_linux_bluetooth/Makefile capture_linux_wifi/Makefile capture_osx_corewlan_wifi/Makefile capture_sdr_rtl433/Makefile capture_sdr_rtlamr/Makefile capture_sdr_rtladsb/Makefile capture_freaklabs_zigbee/Makefile capture_nrf_mousejack/Makefile capture_ti_cc_2540/Makefile capture_ti_cc_2531/Makefile capture_nrf_51822/Makefile capture_nrf_52840/Makefile capture_rz_killerbee/Makefile])
-=======
 AC_CONFIG_FILES([Makefile Makefile.inc packaging/kismet.pc packaging/systemd/kismet.service packaging/systemd/debug/kismet-debug.service capture_linux_bluetooth/Makefile capture_linux_wifi/Makefile capture_osx_corewlan_wifi/Makefile capture_sdr_rtl433/Makefile capture_sdr_rtlamr/Makefile capture_sdr_rtladsb/Makefile capture_freaklabs_zigbee/Makefile capture_nrf_mousejack/Makefile capture_ti_cc_2540/Makefile capture_ubertooth_one/Makefile capture_ti_cc_2531/Makefile capture_nrf_51822/Makefile capture_nrf_52840/Makefile capture_rz_killerbee/Makefile])
->>>>>>> ecb8ca3e
 AC_OUTPUT
 
 echo
@@ -1749,50 +1731,29 @@
 	echo "no (libusb-1.0 not available)";
 fi
 
-<<<<<<< HEAD
-printf "            TI CC 2540: "
-=======
 printf "       TI CC 2540 BTLE: "
->>>>>>> ecb8ca3e
 if test "$BUILD_CAPTURE_TI_CC_2540" = 1; then
         echo "yes";
 else
         echo "no (libusb-1.0 not available)";
 fi
 
-<<<<<<< HEAD
+printf "         Ubertooth One: "
+if test "$BUILD_CAPTURE_UBERTOOTH_ONE" = 1; then
+        echo "yes";
+else
+        echo "no (libubertooth, libbtbb, or libusb-1.0 not available)";
+fi
+
+printf "         NRF51822 BTLE: "
+if test "$BUILD_CAPTURE_NRF_51822" = 1; then
+        echo "yes";
+
 printf "            TI CC 2531: "
 if test "$BUILD_CAPTURE_TI_CC_2531" = 1; then
         echo "yes";
 else
         echo "no (libusb-1.0 not available)";
-fi
-
-printf "              nrf51822: "
-if test "$BUILD_CAPTURE_NRF_51822" = 1; then
-        echo "yes";
-elif test "$linux" != "yes"; then
-        echo "n/a (only Linux)"
-else
-        echo "no";
-=======
-printf "         Ubertooth One: "
-if test "$BUILD_CAPTURE_UBERTOOTH_ONE" = 1; then
-        echo "yes";
-else
-        echo "no (libubertooth, libbtbb, or libusb-1.0 not available)";
-fi
-
-printf "         NRF51822 BTLE: "
-if test "$BUILD_CAPTURE_NRF_51822" = 1; then
-        echo "yes";
-
-printf "            TI CC 2531: "
-if test "$BUILD_CAPTURE_TI_CC_2531" = 1; then
-        echo "yes";
-else
-        echo "no (libusb-1.0 not available)";
->>>>>>> ecb8ca3e
 fi
 
 printf "              nrf52840: "
