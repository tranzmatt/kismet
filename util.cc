/*
    This file is part of Kismet

    Kismet is free software; you can redistribute it and/or modify
    it under the terms of the GNU General Public License as published by
    the Free Software Foundation; either version 2 of the License, or
    (at your option) any later version.

    Kismet is distributed in the hope that it will be useful,
      but WITHOUT ANY WARRANTY; without even the implied warranty of
    MERCHANTABILITY or FITNESS FOR A PARTICULAR PURPOSE.  See the
    GNU General Public License for more details.

    You should have received a copy of the GNU General Public License
    along with Kismet; if not, write to the Free Software
    Foundation, Inc., 59 Temple Place, Suite 330, Boston, MA  02111-1307  USA
*/

#include "config.h"

#include "util.h"
#include <sys/types.h>
#include <sys/stat.h>
#include <sys/time.h>
#include <fcntl.h>
<<<<<<< HEAD
#include <string.h>
=======
#include <stdarg.h>
#include <math.h>
#include <string.h>

#ifdef HAVE_LIBUTIL_H
# include <libutil.h>
#endif /* HAVE_LIBUTIL_H */

#if PF_ARGV_TYPE == PF_ARGV_PSTAT
#error "pstat?"
#endif

#if PF_ARGV_TYPE == PF_ARGV_PSTAT
# ifdef HAVE_SYS_PSTAT_H
#  include <sys/pstat.h>
# else
#  undef PF_ARGV_TYPE
#  define PF_ARGV_TYPE PF_ARGV_WRITEABLE
# endif /* HAVE_SYS_PSTAT_H */
#endif /* PF_ARGV_PSTAT */

#if PF_ARGV_TYPE == PF_ARGV_PSSTRINGS
# ifndef HAVE_SYS_EXEC_H
#  undef PF_ARGV_TYPE
#  define PF_ARGV_TYPE PF_ARGV_WRITEABLE
# else
#  include <machine/vmparam.h>
#  include <sys/exec.h>
# endif /* HAVE_SYS_EXEC_H */
#endif /* PF_ARGV_PSSTRINGS */
>>>>>>> 0bc4c523

// We need this to make uclibc happy since they don't even have rintf...
#ifndef rintf
#define rintf(x) (float) rint((double) (x))
#endif

#include <sstream>
#include <iomanip>

// Munge input to shell-safe
void MungeToShell(char *in_data, int max) {
    int i, j;

    for (i = 0, j = 0; i < max && j < max; i++) {
        if (in_data[i] == '\0')
            break;

        if (isalnum(in_data[i]) || isspace(in_data[i]) ||
            in_data[i] == '=' || in_data[i] == '-' || in_data[i] == '_' ||
            in_data[i] == '.' || in_data[i] == ',') {

            if (j == i) {
                j++;
            } else {
                in_data[j++] = in_data[i];
            }
        }
    }

    in_data[j] = '\0';

}

// Quick wrapper to save us time in other code
string MungeToShell(string in_data) {
    char *data = new char[in_data.length() + 1];
    string ret;

    snprintf(data, in_data.length() + 1, "%s", in_data.c_str());

    MungeToShell(data, in_data.length() + 1);

    ret = data;
    delete[] data;
    return ret;
}

// Munge text down to printable characters only.  Simpler, cleaner munger than
// before (and more blatant when munging)
string MungeToPrintable(const char *in_data, int max, int nullterm) {
	string ret;
	int i;

	for (i = 0; i < max; i++) {
		if ((unsigned char) in_data[i] == 0 && nullterm == 1)
			return ret;

		if ((unsigned char) in_data[i] >= 32 && (unsigned char) in_data[i] <= 126) {
			ret += in_data[i];
		} else {
			ret += '\\';
			ret += ((in_data[i] >> 6) & 0x03) + '0';
			ret += ((in_data[i] >> 3) & 0x07) + '0';
			ret += ((in_data[i] >> 0) & 0x07) + '0';
		}
	}

	return ret;
}

string MungeToPrintable(string in_str) {
	return MungeToPrintable(in_str.c_str(), in_str.length(), 1);
}

string StrLower(string in_str) {
    string thestr = in_str;
    for (unsigned int i = 0; i < thestr.length(); i++)
        thestr[i] = tolower(thestr[i]);

    return thestr;
}

string StrUpper(string in_str) {
    string thestr = in_str;

    for (unsigned int i = 0; i < thestr.length(); i++)
        thestr[i] = toupper(thestr[i]);

    return thestr;
}

string StrStrip(string in_str) {
    string temp;
    unsigned int start, end;

    start = 0;
    end = in_str.length();

    if (in_str[0] == '\n')
        return "";

    for (unsigned int x = 0; x < in_str.length(); x++) {
        if (in_str[x] != ' ' && in_str[x] != '\t') {
            start = x;
            break;
        }
    }
    for (unsigned int x = in_str.length() - 1; x > 0; x--) {
        if (in_str[x] != ' ' && in_str[x] != '\t' && in_str[x] != '\n') {
            end = x;
            break;
        }
    }

    return in_str.substr(start, end-start+1);
}

string StrPrintable(string in_str) {
    string thestr;

    for (unsigned int i = 0; i < in_str.length(); i++) {
		if (isprint(in_str[i])) {
			thestr += in_str[i];
		}
	}

    return thestr;
}

int IsBlank(const char *s) {
    int len, i;

    if (NULL == s) { 
		return 1; 
	}

    if (0 == (len = strlen(s))) { 
		return 1; 
	}

    for (i = 0; i < len; ++i) {
        if (' ' != s[i]) { 
			return 0; 
		}
    }

    return 1;
}

string AlignString(string in_txt, char in_spacer, int in_align, int in_width) {
	if (in_align == 1) {
		// Center -- half, text, chop to fit
		int sp = (in_width / 2) - (in_txt.length() / 2);
		string ts = "";

		if (sp > 0) {
			ts = string(sp, in_spacer);
		}

		ts += in_txt.substr(0, in_width);

		return ts;
	} else if (in_align == 2) {
		// Right -- width - len, chop to fit
		int sp = (in_width - in_txt.length());
		string ts = "";

		if (sp > 0) {
			ts = string(sp, in_spacer);
		}

		ts += in_txt.substr(0, in_width);

		return ts;
	}

	// Left align -- make sure it's not too long
	return in_txt.substr(0, in_width);
}

int HexStrToUint8(string in_str, uint8_t *in_buf, int in_buflen) {
	int decode_pos = 0;
	int str_pos = 0;

	while ((unsigned int) str_pos < in_str.length() && decode_pos < in_buflen) {
		short int tmp;

		if (in_str[str_pos] == ' ') {
			str_pos++;
			continue;
		}

		if (sscanf(in_str.substr(str_pos, 2).c_str(), "%2hx", &tmp) != 1) {
			return -1;
		}

		in_buf[decode_pos++] = tmp;
		str_pos += 2;
	}

	return decode_pos;
}

int XtoI(char x) {
    if (isxdigit(x)) {
        if (x <= '9')
            return x - '0';
        return toupper(x) - 'A' + 10;
    }

    return -1;
}

int Hex2UChar(unsigned char *in_hex, unsigned char *in_chr) {
    memset(in_chr, 0, sizeof(unsigned char) * WEPKEY_MAX);
    int chrpos = 0;

    for (unsigned int strpos = 0; strpos < WEPKEYSTR_MAX && chrpos < WEPKEY_MAX; strpos++) {
        if (in_hex[strpos] == 0)
            break;

        if (in_hex[strpos] == ':')
            strpos++;

        // Assume we're going to eat the pair here
        if (isxdigit(in_hex[strpos])) {
            if (strpos > (WEPKEYSTR_MAX - 2))
                return 0;

            int d1, d2;
            if ((d1 = XtoI(in_hex[strpos++])) == -1)
                return 0;
            if ((d2 = XtoI(in_hex[strpos])) == -1)
                return 0;

            in_chr[chrpos++] = (d1 * 16) + d2;
        }

    }

    return(chrpos);
}

vector<string> StrTokenize(string in_str, string in_split, int return_partial) {
    size_t begin = 0;
    size_t end = in_str.find(in_split);
    vector<string> ret;

    if (in_str.length() == 0)
        return ret;
    
    while (end != string::npos) {
        string sub = in_str.substr(begin, end-begin);
        begin = end+1;
        end = in_str.find(in_split, begin);
        ret.push_back(sub);
    }

    if (return_partial && begin != in_str.size())
        ret.push_back(in_str.substr(begin, in_str.size() - begin));

    return ret;
}

vector<smart_word_token> SmartStrTokenize(string in_str, string in_split, int return_partial) {
    size_t begin = 0;
    size_t end = in_str.find(in_split);
    vector<smart_word_token> ret;
    smart_word_token stok;

    if (in_str.length() == 0)
        return ret;
    
    while (end != string::npos) {
        stok.word = in_str.substr(begin, end-begin);
        stok.begin = begin;
        stok.end = end;

        begin = end+1;
        end = in_str.find(in_split, begin);
        ret.push_back(stok);
    }

    if (return_partial && begin != in_str.size()) {
        stok.word = in_str.substr(begin, in_str.size() - begin);
        stok.begin = begin;
        stok.end = in_str.size();
        ret.push_back(stok);
    }

    return ret;
}

vector<smart_word_token> NetStrTokenize(string in_str, string in_split, 
										int return_partial) {
	size_t begin = 0;
	size_t end = in_str.find(in_split);
	vector<smart_word_token> ret;
    smart_word_token stok;
	int special = 0;
	
	if (in_str.length() == 0)
		return ret;

	while (end != string::npos) {
		if (in_str[begin] == '\001') {
			// Look for a special inner field which buffers the splitvar inside the 
			// field..  That means we need to recalculate the end of the field
			// based on the special splitter
			end = in_str.find("\001", begin + 1);
			special = 1;
		}

		string sub = in_str.substr(begin + special, end - begin - special);

		begin = end + 1 + special;

		end = in_str.find(in_split, begin);

		stok.begin = begin;
		stok.end = end;
		stok.word = sub;

		ret.push_back(stok);
		
		special = 0;
	}

	if (return_partial && begin != in_str.size()) {
		stok.begin = begin;
		stok.end = in_str.size() - begin;
		stok.word = in_str.substr(begin, in_str.size() - begin);
		ret.push_back(stok);
	}
	
	return ret;
}

vector<string> QuoteStrTokenize(string in_str, string in_split) {
	vector<string> ret;
	string val;
	int in_quote = 0;

	if (in_str.length() == 0)
		return ret;

	for (unsigned int x = 0; x < in_str.length(); x++) {
		if (in_str[x] == '"') {
			if (in_quote == 0) {
				in_quote = 1;
			} else {
				in_quote = 0;
			}

			continue;
		}

		if (in_quote == 0 && in_str.find(in_split, x) == x) {
			ret.push_back(val);
			val = "";
			x += in_split.length();
			continue;
		}

		val += in_str[x];
	}

	ret.push_back(val);

	return ret;
}

int TokenNullJoin(string *ret_str, const char **in_list) {
	int ret = 0;

	while (in_list[ret] != NULL) {
		(*ret_str) += in_list[ret];

		if (in_list[ret + 1] != NULL)
			(*ret_str) += ",";

		ret++;
	}

	return ret;
}

// Find an option - just like config files
string FetchOpt(string in_key, vector<opt_pair> *in_vec) {
	string lkey = StrLower(in_key);

	if (in_vec == NULL)
		return "";

	for (unsigned int x = 0; x < in_vec->size(); x++) {
		if ((*in_vec)[x].opt == lkey)
			return (*in_vec)[x].val;
	}

	return "";
}

vector<string> FetchOptVec(string in_key, vector<opt_pair> *in_vec) {
	string lkey = StrLower(in_key);
	vector<string> ret;

	if (in_vec == NULL)
		return ret;

	for (unsigned int x = 0; x < in_vec->size(); x++) {
		if ((*in_vec)[x].opt == lkey)
			ret.push_back((*in_vec)[x].val);
	}

	return ret;
}

int StringToOpts(string in_line, string in_sep, vector<opt_pair> *in_vec) {
	vector<string> optv;
	opt_pair optp;

	int in_tag = 1, in_quote = 0;
	
	optp.quoted = 0;

	for (unsigned int x = 0; x < in_line.length(); x++) {
		if (in_tag && in_line[x] != '=') {
			optp.opt += in_line[x];
			continue;
		}

		if (in_tag && in_line[x] == '=') {
			in_tag = 0;
			continue;
		}

		if (in_line[x] == '"') {
			if (in_quote == 0) {
				in_quote = 1;
				optp.quoted = 1;
			} else {
				in_quote = 0;
			}

			continue;
		}

		if (in_quote == 0 && in_line[x] == in_sep[0]) {
			in_vec->push_back(optp);
			optp.quoted = 0;
			optp.opt = "";
			optp.val = "";
			in_tag = 1;
			continue;
		}

		optp.val += in_line[x];
	}

	in_vec->push_back(optp);

	return 1;
}

void AddOptToOpts(string opt, string val, vector<opt_pair> *in_vec) {
	opt_pair optp;

	optp.opt = StrLower(opt);
	optp.val = val;

	in_vec->push_back(optp);
}

void ReplaceAllOpts(string opt, string val, vector<opt_pair> *in_vec) {
	opt_pair optp;

	optp.opt = StrLower(opt);
	optp.val = val;

	for (unsigned int x = 0; x < in_vec->size(); x++) {
		if ((*in_vec)[x].val == optp.val) {
			in_vec->erase(in_vec->begin() + x);
			x--;
			continue;
		}
	}

	in_vec->push_back(optp);
}

vector<string> LineWrap(string in_txt, unsigned int in_hdr_len, 
						unsigned int in_maxlen) {
	vector<string> ret;

	size_t pos, prev_pos, start, hdroffset;
	start = hdroffset = 0;

	for (pos = prev_pos = in_txt.find(' ', in_hdr_len); pos != string::npos; 
		 pos = in_txt.find(' ', pos + 1)) {
		if ((hdroffset + pos) - start >= in_maxlen) {
			if (pos - prev_pos > (in_maxlen / 5)) {
				pos = prev_pos = start + (in_maxlen - hdroffset);
			}

			string str(hdroffset, ' ');
			hdroffset = in_hdr_len;
			str += in_txt.substr(start, prev_pos - start);
			ret.push_back(str);
			
			start = prev_pos;
		}

		prev_pos = pos + 1;
	}

	while (in_txt.length() - start > (in_maxlen - hdroffset)) {
		string str(hdroffset, ' ');
		hdroffset = in_hdr_len;

		str += in_txt.substr(start, (prev_pos - start));
		ret.push_back(str);

		start = prev_pos;

		prev_pos+= (in_maxlen - hdroffset);
	}

	string str(hdroffset, ' ');
	str += in_txt.substr(start, in_txt.length() - start);
	ret.push_back(str);

	return ret;
}

string InLineWrap(string in_txt, unsigned int in_hdr_len, 
				  unsigned int in_maxlen) {
	vector<string> raw = LineWrap(in_txt, in_hdr_len, in_maxlen);
	string ret;

	for (unsigned int x = 0; x < raw.size(); x++) {
		ret += raw[x] + "\n";
	}

	return ret;
}

string SanitizeXML(string in_str) {
	// Ghetto-fied XML sanitizer.  Add more stuff later if we need to.
	string ret;
	for (unsigned int x = 0; x < in_str.length(); x++) {
		if (in_str[x] == '&')
			ret += "&amp;";
		else if (in_str[x] == '<')
			ret += "&lt;";
		else if (in_str[x] == '>')
			ret += "&gt;";
		else
			ret += in_str[x];
	}

	return ret;
}

string SanitizeCSV(string in_str) {
	string ret;
	for (unsigned int x = 0; x < in_str.length(); x++) {
		if (in_str[x] == ';')
			ret += " ";
		else
			ret += in_str[x];
	}

	return ret;
}

void Float2Pair(float in_float, int16_t *primary, int64_t *mantissa) {
    *primary = (int) in_float;
    *mantissa = (long) (1000000 * ((in_float) - *primary));
}

float Pair2Float(int16_t primary, int64_t mantissa) {
    return (double) primary + ((double) mantissa / 1000000);
}

vector<int> Str2IntVec(string in_text) {
    vector<string> optlist = StrTokenize(in_text, ",");
    vector<int> ret;
    int ch;

    for (unsigned int x = 0; x < optlist.size(); x++) {
        if (sscanf(optlist[x].c_str(), "%d", &ch) != 1) {
            ret.clear();
            break;
        }

        ret.push_back(ch);
    }

    return ret;
}

int RunSysCmd(char *in_cmd) {
    return system(in_cmd);
}

pid_t ExecSysCmd(char *in_cmd) {
    // Slice it into an array to pass to exec
    vector<string> cmdvec = StrTokenize(in_cmd, " ");
    char **cmdarg = new char *[cmdvec.size() + 1];
    pid_t retpid;
    unsigned int x;

    // Convert it to a pointer array
    for (x = 0; x < cmdvec.size(); x++) 
        cmdarg[x] = (char *) cmdvec[x].c_str();
    cmdarg[x] = NULL;

    if ((retpid = fork()) == 0) {
        // Nuke the file descriptors so that they don't blat on
        // input or output
        for (unsigned int x = 0; x < 256; x++)
            close(x);

        execve(cmdarg[0], cmdarg, NULL);
        exit(0);
    }

    delete[] cmdarg;
    return retpid;
}

#ifdef SYS_LINUX
int FetchSysLoadAvg(uint8_t *in_avgmaj, uint8_t *in_avgmin) {
    FILE *lf;
    short unsigned int tmaj, tmin;

    if ((lf = fopen("/proc/loadavg", "r")) == NULL) {
        return -1;
    }

    if (fscanf(lf, "%hu.%hu", &tmaj, &tmin) != 2) {
        fclose(lf);
        return -1;
    }

    (*in_avgmaj) = tmaj;
    (*in_avgmin) = tmin;

    fclose(lf);

    return 1;
}
#endif

<<<<<<< HEAD
#define CHAR_OFFSET 0
uint32_t Adler32Checksum(char *buf1, int len) {
	int i;
	uint32_t s1, s2;
	char *buf = (char *)buf1;
=======
// Convert the beacon interval to # of packets per second
unsigned int Ieee80211Interval2NSecs(int in_interval) {
	double interval_per_sec;

	interval_per_sec = (double) in_interval * 1024 / 1000000;
	
	return (unsigned int) ceil(1.0f / interval_per_sec);
}

uint32_t Adler32Checksum(const char *buf1, int len) {
	int i;
	uint32_t s1, s2;
	char *buf = (char *)buf1;
	int CHAR_OFFSET = 0;
>>>>>>> 0bc4c523

	s1 = s2 = 0;
	for (i = 0; i < (len-4); i+=4) {
		s2 += 4*(s1 + buf[i]) + 3*buf[i+1] + 2*buf[i+2] + buf[i+3] + 
			10*CHAR_OFFSET;
		s1 += (buf[i+0] + buf[i+1] + buf[i+2] + buf[i+3] + 4*CHAR_OFFSET); 
	}

	for (; i < len; i++) {
		s1 += (buf[i]+CHAR_OFFSET); s2 += s1;
	}

	return (s1 & 0xffff) + (s2 << 16);
}

<<<<<<< HEAD
// Taken from the BBN USRP 802.11 encoding code
inline unsigned int update_crc32_80211(unsigned int crc, const unsigned char *data,
=======
int IEEE80211Freq[][2] = {
	{1, 2412},
	{2, 2417},
	{3, 2422},
	{4, 2427},
	{5, 2432},
	{6, 2437},
	{7, 2442},
	{8, 2447},
	{9, 2452},
	{10, 2457},
	{11, 2462},
	{12, 2467},
	{13, 2472},
	{14, 2484},
	// We could do the math here, but what about 4ghz nonsense?
	// We'll do table lookups for now.
	{36, 5180},
	{37, 5185},
	{38, 5190},
	{39, 5195},
	{40, 5200},
	{41, 5205},
	{42, 5210},
	{43, 5215},
	{44, 5220},
	{45, 5225},
	{46, 5230},
	{47, 5235},
	{48, 5240},
	{52, 5260},
	{53, 5265},
	{54, 5270},
	{55, 5275},
	{56, 5280},
	{57, 5285},
	{58, 5290},
	{59, 5295},
	{60, 5300},
	{64, 5320},
	{149, 5745},
	{150, 5750},
	{152, 5760},
	{153, 5765},
	{157, 5785},
	{160, 5800},
	{161, 5805},
	{165, 5825},
	{0, 0}
};

int ChanToFreq(int in_chan) {
    int x = 0;
    // 80211b frequencies to channels

    while (IEEE80211Freq[x][0] != 0) {
        if (IEEE80211Freq[x][0] == in_chan) {
            return IEEE80211Freq[x][1];
        }
        x++;
    }

    return in_chan;
}

int FreqToChan(int in_freq) {
    int x = 0;
    // 80211b frequencies to channels

    while (IEEE80211Freq[x][1] != 0) {
        if (IEEE80211Freq[x][1] == in_freq) {
            return IEEE80211Freq[x][0];
        }
        x++;
    }

    return in_freq;
}

// Multiplatform method of setting a process title.  Lifted from proftpd main.c
// * ProFTPD - FTP server daemon
// * Copyright (c) 1997, 1998 Public Flood Software
// * Copyright (c) 1999, 2000 MacGyver aka Habeeb J. Dihu <macgyver@tos.net>
// * Copyright (c) 2001, 2002, 2003 The ProFTPD Project team
//
// Process title munging is ugly!

// Externs to glibc
#ifdef HAVE___PROGNAME
extern char *__progname, *__progname_full;
#endif /* HAVE___PROGNAME */
extern char **environ;

// This is not good at all.  i should probably rewrite this, but...
static char **Argv = NULL;
static char *LastArgv = NULL;

void init_proc_title(int argc, char *argv[], char *envp[]) {
	register int i, envpsize;
	char **p;

	/* Move the environment so setproctitle can use the space. */
	for (i = envpsize = 0; envp[i] != NULL; i++)
		envpsize += strlen(envp[i]) + 1;

	if ((p = (char **)malloc((i + 1) * sizeof(char *))) != NULL) {
		environ = p;

		// Stupid strncpy because it makes the linker not whine
		for (i = 0; envp[i] != NULL; i++)
			if ((environ[i] = (char *) malloc(strlen(envp[i]) + 1)) != NULL)
				strncpy(environ[i], envp[i], strlen(envp[i]) + 1);

		environ[i] = NULL;
	}

	Argv = argv;

	for (i = 0; i < argc; i++)
		if (!i || (LastArgv + 1 == argv[i]))
			LastArgv = argv[i] + strlen(argv[i]);

	for (i = 0; envp[i] != NULL; i++)
		if ((LastArgv + 1) == envp[i])
			LastArgv = envp[i] + strlen(envp[i]);

#ifdef HAVE___PROGNAME
	/* Set the __progname and __progname_full variables so glibc and company
	 * don't go nuts.
	 */
	__progname = strdup("kismet");
	__progname_full = strdup(argv[0]);
#endif /* HAVE___PROGNAME */
}

void set_proc_title(const char *fmt, ...) {
	va_list msg;
	static char statbuf[BUFSIZ];

#ifndef HAVE_SETPROCTITLE
#if PF_ARGV_TYPE == PF_ARGV_PSTAT
	union pstun pst;
#endif /* PF_ARGV_PSTAT */
	char *p;
	int i,maxlen = (LastArgv - Argv[0]) - 2;
#endif /* HAVE_SETPROCTITLE */

	va_start(msg,fmt);

	memset(statbuf, 0, sizeof(statbuf));

#ifdef HAVE_SETPROCTITLE
# if __FreeBSD__ >= 4 && !defined(FREEBSD4_0) && !defined(FREEBSD4_1)
	/* FreeBSD's setproctitle() automatically prepends the process name. */
	vsnprintf(statbuf, sizeof(statbuf), fmt, msg);

# else /* FREEBSD4 */
	/* Manually append the process name for non-FreeBSD platforms. */
	snprintf(statbuf, sizeof(statbuf), "%s: ", Argv[0]);
	vsnprintf(statbuf + strlen(statbuf), sizeof(statbuf) - strlen(statbuf),
			  fmt, msg);

# endif /* FREEBSD4 */
	setproctitle("%s", statbuf);

#else /* HAVE_SETPROCTITLE */
	/* Manually append the process name for non-setproctitle() platforms. */
	snprintf(statbuf, sizeof(statbuf), "%s: ", Argv[0]);
	vsnprintf(statbuf + strlen(statbuf), sizeof(statbuf) - strlen(statbuf),
			  fmt, msg);

#endif /* HAVE_SETPROCTITLE */

	va_end(msg);

#ifdef HAVE_SETPROCTITLE
	return;
#else
	i = strlen(statbuf);

#if PF_ARGV_TYPE == PF_ARGV_NEW
	/* We can just replace argv[] arguments.  Nice and easy.
	*/
	Argv[0] = statbuf;
	Argv[1] = NULL;
#endif /* PF_ARGV_NEW */

#if PF_ARGV_TYPE == PF_ARGV_WRITEABLE
	/* We can overwrite individual argv[] arguments.  Semi-nice.
	*/
	snprintf(Argv[0], maxlen, "%s", statbuf);
	p = &Argv[0][i];

	while(p < LastArgv)
		*p++ = '\0';
	Argv[1] = NULL;
#endif /* PF_ARGV_WRITEABLE */

#if PF_ARGV_TYPE == PF_ARGV_PSTAT
	pst.pst_command = statbuf;
	pstat(PSTAT_SETCMD, pst, i, 0, 0);
#endif /* PF_ARGV_PSTAT */

#if PF_ARGV_TYPE == PF_ARGV_PSSTRINGS
	PS_STRINGS->ps_nargvstr = 1;
	PS_STRINGS->ps_argvstr = statbuf;
#endif /* PF_ARGV_PSSTRINGS */

#endif /* HAVE_SETPROCTITLE */
}

list<_kis_lex_rec> LexString(string in_line, string& errstr) {
	list<_kis_lex_rec> ret;
	int curstate = _kis_lex_none;
	_kis_lex_rec cpr;
	string tempstr;
	char lastc = 0;
	char c = 0;

	cpr.type = _kis_lex_none;
	cpr.data = "";
	ret.push_back(cpr);

	for (size_t pos = 0; pos < in_line.length(); pos++) {
		lastc = c;
		c = in_line[pos];

		cpr.data = "";

		if (curstate == _kis_lex_none) {
			// Open paren
			if (c == '(') {
				cpr.type = _kis_lex_popen;
				ret.push_back(cpr);
				continue;
			}

			// Close paren
			if (c == ')') {
				cpr.type = _kis_lex_pclose;
				ret.push_back(cpr);
				continue;
			}

			// Negation
			if (c == '!') {
				cpr.type = _kis_lex_negate;
				ret.push_back(cpr);
				continue;
			}

			// delimiter
			if (c == ',') {
				cpr.type = _kis_lex_delim;
				ret.push_back(cpr);
				continue;
			}

			// start a quoted string
			if (c == '"') {
				curstate = _kis_lex_quotestring;
				tempstr = "";
				continue;
			}
		
			curstate = _kis_lex_string;
			tempstr = c;
			continue;
		}

		if (curstate == _kis_lex_quotestring) {
			// We don't close on an escaped \"
			if (c == '"' && lastc != '\\') {
				// Drop out of the string and make the lex stack element
				curstate = _kis_lex_none;
				cpr.type = _kis_lex_quotestring;
				cpr.data = tempstr;
				ret.push_back(cpr);

				tempstr = "";

				continue;
			}

			// Add it to the quoted temp strnig
			tempstr += c;
		}

		if (curstate == _kis_lex_string) {
			// If we're a special character break out and add the lex stack element
			// otherwise increase our unquoted string
			if (c == '(' || c == ')' || c == '!' || c == '"' || c == ',') {
				cpr.type = _kis_lex_string;
				cpr.data = tempstr;
				ret.push_back(cpr);
				tempstr = "";
				curstate = _kis_lex_none;
				pos--;
				continue;
			}

			tempstr += c;
			continue;
		}
	}

	if (curstate == _kis_lex_quotestring) {
		errstr = "Unfinished quoted string in line '" + in_line + "'";
		ret.clear();
	}

	return ret;
}

// Taken from the BBN USRP 802.11 encoding code
unsigned int update_crc32_80211(unsigned int crc, const unsigned char *data,
>>>>>>> 0bc4c523
								int len, unsigned int poly) {
	int i, j;
	unsigned short ch;

	for ( i = 0; i < len; ++i) {
		ch = data[i];
		for (j = 0; j < 8; ++j) {
			if ((crc ^ ch) & 0x0001) {
				crc = (crc >> 1) ^ poly;
			} else {
				crc = (crc >> 1);
			}
			ch >>= 1;
		}
	}
	return crc;
}

void crc32_init_table_80211(unsigned int *crc32_table) {
	int i;
	unsigned char c;

	for (i = 0; i < 256; ++i) {
		c = (unsigned char) i;
		crc32_table[i] = update_crc32_80211(0, &c, 1, IEEE_802_3_CRC32_POLY);
	}
}

<<<<<<< HEAD
unsigned int crc32_le_80211(unsigned int *crc32_table, const unsigned char *buf, int len) {
=======
unsigned int crc32_le_80211(unsigned int *crc32_table, const unsigned char *buf, 
							int len) {
>>>>>>> 0bc4c523
	int i;
	unsigned int crc = 0xFFFFFFFF;

	for (i = 0; i < len; ++i) {
		crc = (crc >> 8) ^ crc32_table[(crc ^ buf[i]) & 0xFF];
	}

	crc ^= 0xFFFFFFFF;

	return crc;
}
<<<<<<< HEAD
=======

void SubtractTimeval(struct timeval *in_tv1, struct timeval *in_tv2,
					 struct timeval *out_tv) {
	if (in_tv1->tv_sec < in_tv2->tv_sec ||
		(in_tv1->tv_sec == in_tv2->tv_sec && in_tv1->tv_usec < in_tv2->tv_usec) ||
		in_tv1->tv_sec == 0 || in_tv2->tv_sec == 0) {
		out_tv->tv_sec = 0;
		out_tv->tv_usec = 0;
		return;
	}

	if (in_tv2->tv_usec > in_tv1->tv_usec) {
		out_tv->tv_usec = 1000000 + in_tv1->tv_usec - in_tv2->tv_usec;
		out_tv->tv_sec = in_tv1->tv_sec - in_tv2->tv_sec - 1;
	} else {
		out_tv->tv_usec = in_tv1->tv_usec - in_tv2->tv_usec;
		out_tv->tv_sec = in_tv1->tv_sec - in_tv2->tv_sec;
	}
}

/* Airware PPI gps conversion code from Johnny Csh */

//Input: a latitude inbetween -180 to positive 180. 
//Output: a latitude between 0 and 360 * 10^7
uint32_t lat_to_uint32(double lat) {
    if (lat < -180 || lat >= 180) 
		return 0;

	//This may be positive or negative.
    int32_t scaled_lat =  (int32_t) ((lat) * (double) LAT_CONVERSION_FACTOR); 

	//If the input conditions are met, this will now always be positive.
    uint32_t  ret = (u_int32_t) (scaled_lat +  ((int32_t) 180 * LAT_CONVERSION_FACTOR)); 

    return ret;
}

//Input: a longitude inbetween -180 to positive 180. 
//Output: a latitude between 0 and 360 * 10^7
uint32_t lon_to_uint32(double lon) {
    if(lon < -180 || lon >= 180)
		return 0;

    int32_t scaled_lon = (int32_t) ((lon) * (double) LON_CONVERSION_FACTOR); 
    uint32_t ret = (u_int32_t) (scaled_lon + ((int32_t) 180 * LON_CONVERSION_FACTOR));
    return ret;
}


//input: a altitude between -1800000 and 1800000
//output: a unsigned long betwen 0 and 10^6 meters
uint32_t alt_to_uint32(double alt) {
    if(alt < -1800000 || alt >= 1800000)
		return 0;

    int32_t scaled_alt = (int32_t) ((alt) * (double) ALT_CONVERSION_FACTOR);
    uint32_t ret = (u_int32_t) (scaled_alt + ((int32_t) 180 * ALT_CONVERSION_FACTOR));

    return ret;
}

//input: an unsigned int between 0 and 360 * 10000000
//output: a double between -180.0 and 180.0
double lat_to_double(uint32_t lat) {
    int32_t remapped_lat = lat - (180 * LAT_CONVERSION_FACTOR);
    double ret = (double) ((double) remapped_lat / LAT_CONVERSION_FACTOR);
    return ret;
}

//input: an unsigned int between 0 and 360 * 10000000
//output: a double between -180.0 and 180.0
double lon_to_double(uint32_t lon) {
    int32_t remapped_lon = lon - (180 * LON_CONVERSION_FACTOR);
    double ret = (double) ((double) remapped_lon / LON_CONVERSION_FACTOR);
    return ret;
}

double alt_to_double(uint32_t alt) {
    int32_t remapped_alt = alt - (180 * ALT_CONVERSION_FACTOR);
    double ret = (double) ((double) remapped_alt / ALT_CONVERSION_FACTOR);
    return ret;
}
>>>>>>> 0bc4c523
<|MERGE_RESOLUTION|>--- conflicted
+++ resolved
@@ -23,9 +23,6 @@
 #include <sys/stat.h>
 #include <sys/time.h>
 #include <fcntl.h>
-<<<<<<< HEAD
-#include <string.h>
-=======
 #include <stdarg.h>
 #include <math.h>
 #include <string.h>
@@ -56,7 +53,6 @@
 #  include <sys/exec.h>
 # endif /* HAVE_SYS_EXEC_H */
 #endif /* PF_ARGV_PSSTRINGS */
->>>>>>> 0bc4c523
 
 // We need this to make uclibc happy since they don't even have rintf...
 #ifndef rintf
@@ -694,6 +690,7 @@
     short unsigned int tmaj, tmin;
 
     if ((lf = fopen("/proc/loadavg", "r")) == NULL) {
+        fclose(lf);
         return -1;
     }
 
@@ -711,13 +708,6 @@
 }
 #endif
 
-<<<<<<< HEAD
-#define CHAR_OFFSET 0
-uint32_t Adler32Checksum(char *buf1, int len) {
-	int i;
-	uint32_t s1, s2;
-	char *buf = (char *)buf1;
-=======
 // Convert the beacon interval to # of packets per second
 unsigned int Ieee80211Interval2NSecs(int in_interval) {
 	double interval_per_sec;
@@ -732,7 +722,6 @@
 	uint32_t s1, s2;
 	char *buf = (char *)buf1;
 	int CHAR_OFFSET = 0;
->>>>>>> 0bc4c523
 
 	s1 = s2 = 0;
 	for (i = 0; i < (len-4); i+=4) {
@@ -748,10 +737,6 @@
 	return (s1 & 0xffff) + (s2 << 16);
 }
 
-<<<<<<< HEAD
-// Taken from the BBN USRP 802.11 encoding code
-inline unsigned int update_crc32_80211(unsigned int crc, const unsigned char *data,
-=======
 int IEEE80211Freq[][2] = {
 	{1, 2412},
 	{2, 2417},
@@ -1068,7 +1053,6 @@
 
 // Taken from the BBN USRP 802.11 encoding code
 unsigned int update_crc32_80211(unsigned int crc, const unsigned char *data,
->>>>>>> 0bc4c523
 								int len, unsigned int poly) {
 	int i, j;
 	unsigned short ch;
@@ -1097,12 +1081,8 @@
 	}
 }
 
-<<<<<<< HEAD
-unsigned int crc32_le_80211(unsigned int *crc32_table, const unsigned char *buf, int len) {
-=======
 unsigned int crc32_le_80211(unsigned int *crc32_table, const unsigned char *buf, 
 							int len) {
->>>>>>> 0bc4c523
 	int i;
 	unsigned int crc = 0xFFFFFFFF;
 
@@ -1114,8 +1094,6 @@
 
 	return crc;
 }
-<<<<<<< HEAD
-=======
 
 void SubtractTimeval(struct timeval *in_tv1, struct timeval *in_tv2,
 					 struct timeval *out_tv) {
@@ -1198,4 +1176,3 @@
     double ret = (double) ((double) remapped_alt / ALT_CONVERSION_FACTOR);
     return ret;
 }
->>>>>>> 0bc4c523
