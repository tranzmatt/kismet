--- conflicted
+++ resolved
@@ -52,53 +52,6 @@
 
 class TcpClient : public NetworkClient {
 public:
-<<<<<<< HEAD
-    struct alert_info {
-        timeval alert_ts;
-        string alert_text;
-    };
-
-    // Sort alerts by alert time
-    class SortAlerts {
-    public:
-        inline bool operator() (const TcpClient::alert_info x, const TcpClient::alert_info y) const {
-            if ((x.alert_ts.tv_sec > y.alert_ts.tv_sec) ||
-                ((x.alert_ts.tv_sec== y.alert_ts.tv_sec) && (x.alert_ts.tv_usec > y.alert_ts.tv_usec)))
-                return 1;
-            return 0;
-        }
-    };
-
-    struct string_info {
-        mac_addr bssid;
-        mac_addr source;
-        timeval string_ts;
-        string text;
-    };
-
-    // Sort strings by alert time
-    class SortStrings {
-    public:
-        inline bool operator() (const TcpClient::string_info x, const TcpClient::string_info y) const {
-            if ((x.string_ts.tv_sec > y.string_ts.tv_sec) ||
-                ((x.string_ts.tv_sec== y.string_ts.tv_sec) && (x.string_ts.tv_usec > y.string_ts.tv_usec)))
-                return 1;
-            return 0;
-        }
-    };
-
-    struct card_info {
-        string interface;
-        string type;
-        string username;
-        int channel;
-        int id;
-        int packets;
-        int hopping;
-    };
-
-=======
->>>>>>> 0bc4c523
     TcpClient();
     TcpClient(GlobalRegistry *in_globalreg);
     virtual ~TcpClient();
