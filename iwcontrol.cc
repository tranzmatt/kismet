/*
    This file is part of Kismet

    Kismet is free software; you can redistribute it and/or modify
    it under the terms of the GNU General Public License as published by
    the Free Software Foundation; either version 2 of the License, or
    (at your option) any later version.

    Kismet is distributed in the hope that it will be useful,
      but WITHOUT ANY WARRANTY; without even the implied warranty of
    MERCHANTABILITY or FITNESS FOR A PARTICULAR PURPOSE.  See the
    GNU General Public License for more details.

    You should have received a copy of the GNU General Public License
    along with Kismet; if not, write to the Free Software
    Foundation, Inc., 59 Temple Place, Suite 330, Boston, MA  02111-1307  USA
*/

#include "config.h"
#include "iwcontrol.h"

<<<<<<< HEAD
// We need this to make uclibc happy since they don't even have rintf...
#ifndef rintf
#define rintf(x) (float) rint((double) (x))
#endif
=======
#ifdef SYS_LINUX
#include <net/if_arp.h>
#include <sys/socket.h>
#include <sys/ioctl.h>
#include <netinet/in.h>
#include <netinet/if_ether.h>
#include <arpa/inet.h>
>>>>>>> 0bc4c523

#ifdef HAVE_LINUX_WIRELESS
#include <asm/types.h>
#include <linux/if.h>
#include <linux/wireless.h>

#endif // wireless

#ifndef rintf
#define rintf(x) (float) rint((double) (x))
#endif

float IwFreq2Float(iwreq *inreq) {
    return ((float) inreq->u.freq.m) * pow(10,inreq->u.freq.e);
}

void IwFloat2Freq(double in_val, struct iw_freq *out_freq) {
	if (in_val <= 165) {
<<<<<<< HEAD
		out_freq->m = (uint32_t) in_val;
		out_freq->e = 0;
=======
        out_freq->m = (uint32_t) in_val;            
        out_freq->e = 0;
>>>>>>> 0bc4c523
		return;
	}

    out_freq->e = (short) (floor(log10(in_val)));
    if(out_freq->e > 8) {  
        out_freq->m = ((long) (floor(in_val / pow(10,out_freq->e - 6)))) * 100; 
        out_freq->e -= 8;
<<<<<<< HEAD
    } else {  
=======
    }  
    else {  
>>>>>>> 0bc4c523
        out_freq->m = (uint32_t) in_val;            
        out_freq->e = 0;
    }  
}

int FloatChan2Int(float in_chan) {
<<<<<<< HEAD
	if (in_chan > 0 && in_chan <= 165)
		return (int) in_chan;
	
=======
	if (in_chan > 0 && in_chan < 165)
		return (int) in_chan;

>>>>>>> 0bc4c523
    int mod_chan = (int) rintf(in_chan / 1000000);
    int x = 0;
    // 80211b frequencies to channels
    int IEEE80211Freq[] = {
        2412, 2417, 2422, 2427, 2432,
        2437, 2442, 2447, 2452, 2457,
        2462, 2467, 2472, 2484,
        5180, 5200, 5210, 5220, 5240,
        5250, 5260, 5280, 5290, 5300, 
        5320, 5745, 5760, 5765, 5785, 
        5800, 5805, 5825,
        -1
    };

    int IEEE80211Ch[] = {
        1, 2, 3, 4, 5,
        6, 7, 8, 9, 10,
        11, 12, 13, 14,
        36, 40, 42, 44, 48,
        50, 52, 56, 58, 60,
        64, 149, 152, 153, 157,
        160, 161, 165
    };

    while (IEEE80211Freq[x] != -1) {
        if (IEEE80211Freq[x] == mod_chan) {
            return IEEE80211Ch[x];
        }
        x++;
    }

    return mod_chan;
}

int Iwconfig_Set_SSID(const char *in_dev, char *errstr, const char *in_essid) {
    struct iwreq wrq;
    int skfd;
    char essid[IW_ESSID_MAX_SIZE + 1];

    if (in_essid == NULL) {
        essid[0] = '\0';
    } else {
        // Trim transparently
        snprintf(essid, IW_ESSID_MAX_SIZE+1, "%s", in_essid);
    }
    
    if ((skfd = socket(AF_INET, SOCK_DGRAM, 0)) < 0) {
        snprintf(errstr, STATUS_MAX, "Failed to create ioctl socket to set SSID on %s: %s", 
                 in_dev, strerror(errno));
        return -1;
    }

    // Zero the ssid
    strncpy(wrq.ifr_name, in_dev, IFNAMSIZ);
    wrq.u.essid.pointer = (caddr_t) essid;
    wrq.u.essid.length = strlen(essid)+1;
    wrq.u.essid.flags = 1;

    if (ioctl(skfd, SIOCSIWESSID, &wrq) < 0) {
        snprintf(errstr, STATUS_MAX, "Failed to set SSID on %s: %s",  
                 in_dev, strerror(errno));
        close(skfd);
        return -1;
    }

    close(skfd);
    return 0;
}

int Iwconfig_Get_SSID(const char *in_dev, char *errstr, char *in_essid) {
    struct iwreq wrq;
    int skfd;
    char essid[IW_ESSID_MAX_SIZE + 1];

    if ((skfd = socket(AF_INET, SOCK_DGRAM, 0)) < 0) {
        snprintf(errstr, STATUS_MAX, "Failed to create socket to fetch SSID on %s: %s", 
                 in_dev, strerror(errno));
        return -1;
    }

    strncpy(wrq.ifr_name, in_dev, IFNAMSIZ);
    wrq.u.essid.pointer = (caddr_t) essid;
    wrq.u.essid.length = IW_ESSID_MAX_SIZE+1;
    wrq.u.essid.flags = 0;

    if (ioctl(skfd, SIOCGIWESSID, &wrq) < 0) {
        snprintf(errstr, STATUS_MAX, "Failed to fetch SSID from %s: %s", 
                 in_dev, strerror(errno));
        close(skfd);
        return -1;
    }

    snprintf(in_essid, kismin(IW_ESSID_MAX_SIZE, wrq.u.essid.length) + 1, "%s", 
             (char *) wrq.u.essid.pointer);

    close(skfd);
    return 0;
}

int Iwconfig_Get_Name(const char *in_dev, char *errstr, char *in_name) {
    struct iwreq wrq;
    int skfd;

    if ((skfd = socket(AF_INET, SOCK_DGRAM, 0)) < 0) {
        snprintf(errstr, STATUS_MAX, "Failed to create socket to get name on %s: %s",
                 in_dev, strerror(errno));
        return -1;
    }

    strncpy(wrq.ifr_name, in_dev, IFNAMSIZ);

    if (ioctl(skfd, SIOCGIWNAME, &wrq) < 0) {
        snprintf(errstr, STATUS_MAX, "Failed to get name on %s :%s", in_dev,
                 strerror(errno));
        close(skfd);
        return -1;
    }

    snprintf(in_name, IFNAMSIZ, "%s", wrq.u.name);

    close(skfd);
    return 0;
}

// Set a private ioctl that takes 1 or 2 integer parameters
// A return of -2 means no privctl found that matches, so that the caller
// can return a more detailed failure message
//
// Code largely taken from wireless_tools
int Iwconfig_Set_IntPriv(const char *in_dev, const char *privcmd, 
                         int val1, int val2, char *errstr) {
    struct iwreq wrq;
    int skfd;
    struct iw_priv_args priv[IW_MAX_PRIV_DEF];
    u_char buffer[4096];
    int subcmd = 0;
    int offset = 0;

    memset(priv, 0, sizeof(priv));

    if ((skfd = socket(AF_INET, SOCK_DGRAM, 0)) < 0) {
        snprintf(errstr, STATUS_MAX, "Failed to create socket to set private ioctl on %s: %s",
                 in_dev, strerror(errno));
        return -1;
    }

    memset(&wrq, 0, sizeof(struct iwreq));
    strncpy(wrq.ifr_name, in_dev, IFNAMSIZ);

    wrq.u.data.pointer = (caddr_t) priv;
    wrq.u.data.length = IW_MAX_PRIV_DEF;
    wrq.u.data.flags = 0;

    if (ioctl(skfd, SIOCGIWPRIV, &wrq) < 0) {
        snprintf(errstr, STATUS_MAX, "Failed to retrieve list of private ioctls on %s: %s",
                 in_dev, strerror(errno));
        close(skfd);
        return -1;
    }

    int pn = -1;
    while ((++pn < wrq.u.data.length) && strcmp(priv[pn].name, privcmd));

    if (pn == wrq.u.data.length) {
        snprintf(errstr, STATUS_MAX, "Unable to find private ioctl '%s' on %s", 
                 privcmd, in_dev);
        close(skfd);
        return -2;
    }

    // Find subcmds, as if this isn't ugly enough already
    if (priv[pn].cmd < SIOCDEVPRIVATE) {
        int j = -1;

        while ((++j < wrq.u.data.length) && ((priv[j].name[0] != '\0') ||
                                             (priv[j].set_args != priv[pn].set_args) ||
                                             (priv[j].get_args != priv[pn].get_args)));
        
        if (j == wrq.u.data.length) {
            snprintf(errstr, STATUS_MAX, "Unable to find subioctl '%s' on %s", 
                     privcmd, in_dev);
            close(skfd);
            return -2;
        }

        subcmd = priv[pn].cmd;
        offset = sizeof(__u32);
        pn = j;
    }

    // Make sure its an iwpriv we can set
    if ((priv[pn].set_args & IW_PRIV_TYPE_MASK) == 0 ||
        (priv[pn].set_args & IW_PRIV_SIZE_MASK) == 0) {
<<<<<<< HEAD
        snprintf(errstr, STATUS_MAX, "Unable to set values for private ioctl '%s'", 
                 privcmd);
=======
        snprintf(errstr, STATUS_MAX, "Unable to set values for private ioctl '%s' on %s", 
                 privcmd, in_dev);
>>>>>>> 0bc4c523
        close(skfd);
        return -1;
    }
  
    if ((priv[pn].set_args & IW_PRIV_TYPE_MASK) != IW_PRIV_TYPE_INT) {
        snprintf(errstr, STATUS_MAX, "'%s' on %s does not accept integer parameters.",
                 privcmd, in_dev);
        close(skfd);
        return -1;
    }
    
    // Find out how many arguments it takes and die if we can't handle it
    int nargs = (priv[pn].set_args & IW_PRIV_SIZE_MASK);
    if (nargs > 2) {
        snprintf(errstr, STATUS_MAX, "Private ioctl '%s' on %s expects more than "
                 "2 arguments.", privcmd, in_dev);
        close(skfd);
        return -1;
    }

    // Build the set request
    memset(&wrq, 0, sizeof(struct iwreq));
    strncpy(wrq.ifr_name, in_dev, IFNAMSIZ);

    // Assign the arguments
    wrq.u.data.length = nargs;     
    ((__s32 *) buffer)[0] = (__s32) val1;
    if (nargs > 1) {
        ((__s32 *) buffer)[1] = (__s32) val2;
    }
       
    // This is terrible!
    // This is also simplified from what iwpriv.c does, because we don't
    // need to worry about get-no-set ioctls
    if ((priv[pn].set_args & IW_PRIV_SIZE_FIXED) &&
        ((sizeof(__u32) * nargs) + offset <= IFNAMSIZ)) {
        if (offset)
            wrq.u.mode = subcmd;
        memcpy(wrq.u.name + offset, buffer, IFNAMSIZ - offset);
    } else {
        wrq.u.data.pointer = (caddr_t) buffer;
        wrq.u.data.flags = 0;
    }

    // Actually do it.
    if (ioctl(skfd, priv[pn].cmd, &wrq) < 0) {
        snprintf(errstr, STATUS_MAX, "Failed to set private ioctl '%s' on %s: %s",
                 privcmd, in_dev, strerror(errno));
        close(skfd);
        return -1;
    }

    close(skfd);
    return 0;
}

int Iwconfig_Get_IntPriv(const char *in_dev, const char *privcmd,
                         int *val, char *errstr) {
    struct iwreq wrq;
    int skfd;
    struct iw_priv_args priv[IW_MAX_PRIV_DEF];
    u_char buffer[4096];
    int subcmd = 0;
    int offset = 0;

    memset(priv, 0, sizeof(priv));

    if ((skfd = socket(AF_INET, SOCK_DGRAM, 0)) < 0) {
        snprintf(errstr, STATUS_MAX, "Failed to create socket to fetch private ioctl on %s: %s",
                 in_dev, strerror(errno));
        return -1;
    }

    memset(&wrq, 0, sizeof(struct iwreq));
    strncpy(wrq.ifr_name, in_dev, IFNAMSIZ);

    wrq.u.data.pointer = (caddr_t) priv;
    wrq.u.data.length = IW_MAX_PRIV_DEF;
    wrq.u.data.flags = 0;

    if (ioctl(skfd, SIOCGIWPRIV, &wrq) < 0) {
        snprintf(errstr, STATUS_MAX, "Failed to retrieve list of private ioctls on %s: %s",
                 in_dev, strerror(errno));
        close(skfd);
        return -1;
    }

    int pn = -1;
    while ((++pn < wrq.u.data.length) && strcmp(priv[pn].name, privcmd));

    if (pn == wrq.u.data.length) {
        snprintf(errstr, STATUS_MAX, "Unable to find private ioctl '%s' on %s", 
                 privcmd, in_dev);
        close(skfd);
        return -2;
    }

    // Find subcmds, as if this isn't ugly enough already
    if (priv[pn].cmd < SIOCDEVPRIVATE) {
        int j = -1;

        while ((++j < wrq.u.data.length) && ((priv[j].name[0] != '\0') ||
                                             (priv[j].set_args != priv[pn].set_args) ||
                                             (priv[j].get_args != priv[pn].get_args)));
        
        if (j == wrq.u.data.length) {
            snprintf(errstr, STATUS_MAX, "Unable to find subioctl '%s' on %s", 
                     privcmd, in_dev);
            close(skfd);
            return -2;
        }

        subcmd = priv[pn].cmd;
        offset = sizeof(__u32);
        pn = j;
    }

    // Make sure its an iwpriv we can set
    if ((priv[pn].get_args & IW_PRIV_TYPE_MASK) == 0 ||
        (priv[pn].get_args & IW_PRIV_SIZE_MASK) == 0) {
<<<<<<< HEAD
        snprintf(errstr, STATUS_MAX, "Unable to get values for private ioctl '%s'", 
                 privcmd);
=======
        snprintf(errstr, STATUS_MAX, "Unable to get values for private ioctl '%s' on %s", 
                 privcmd, in_dev);
>>>>>>> 0bc4c523
        close(skfd);
        return -1;
    }
  
    if ((priv[pn].get_args & IW_PRIV_TYPE_MASK) != IW_PRIV_TYPE_INT) {
        snprintf(errstr, STATUS_MAX, "Private ioctl '%s' on %s does not return "
                 "integer parameters.", privcmd, in_dev);
        close(skfd);
        return -1;
    }
    
    // Find out how many arguments it takes and die if we can't handle it
    int nargs = (priv[pn].get_args & IW_PRIV_SIZE_MASK);
    if (nargs > 1) {
        snprintf(errstr, STATUS_MAX, "Private ioctl '%s' on %s returns more than 1 "
                 "parameter and we can't handle that at the moment.", privcmd, in_dev);
        close(skfd);
        return -1;
    }

    // Build the get request
    memset(&wrq, 0, sizeof(struct iwreq));
    strncpy(wrq.ifr_name, in_dev, IFNAMSIZ);

    // Assign the arguments
    wrq.u.data.length = 0L;     
       
    // This is terrible!
    // Simplified (again) from iwpriv, since we split the command into
    // a set and a get instead of combining the cases
    if ((priv[pn].get_args & IW_PRIV_SIZE_FIXED) &&
        ((sizeof(__u32) * nargs) + offset <= IFNAMSIZ)) {
        /* Second case : no SET args, GET args fit within wrq */
        if (offset)
            wrq.u.mode = subcmd;
    } else {
        wrq.u.data.pointer = (caddr_t) buffer;
        wrq.u.data.flags = 0;
    }

    // Actually do it.
    if (ioctl(skfd, priv[pn].cmd, &wrq) < 0) {
        snprintf(errstr, STATUS_MAX, "Failed to call get private ioctl '%s' on %s: %s",
                 privcmd, in_dev, strerror(errno));
        close(skfd);
        return -1;
    }

    // Where do we get the data from?
    if ((priv[pn].get_args & IW_PRIV_SIZE_FIXED) &&
        ((sizeof(__u32) * nargs) + offset <= IFNAMSIZ))
        memcpy(buffer, wrq.u.name, IFNAMSIZ);

    // Return the value of the ioctl
    (*val) = ((__s32 *) buffer)[0];

    close(skfd);
    return 0;
}

int Iwconfig_Get_Levels(const char *in_dev, char *in_err, int *level, int *noise) {
    struct iwreq wrq;
    struct iw_range range;
    struct iw_statistics stats;
    char buffer[sizeof(iw_range) * 2];
    int skfd;

    if ((skfd = socket(AF_INET, SOCK_DGRAM, 0)) < 0) {
        snprintf(in_err, STATUS_MAX, "Failed to create AF_INET DGRAM socket %d:%s", 
                 errno, strerror(errno));
        return -1;
    }

    // Fetch the range
    memset(buffer, 0, sizeof(iw_range) * 2);
    memset(&wrq, 0, sizeof(struct iwreq));
    wrq.u.data.pointer = (caddr_t) buffer;
    wrq.u.data.length = sizeof(buffer);
    wrq.u.data.flags = 0;
    strncpy(wrq.ifr_name, in_dev, IFNAMSIZ);

    if (ioctl(skfd, SIOCGIWRANGE, &wrq) < 0) {
        snprintf(in_err, STATUS_MAX, "Failed to fetch signal range, %s", strerror(errno));
        close(skfd);
        return -1;
    }

    // Pull it out
    memcpy((char *) &range, buffer, sizeof(iw_range));

    // Fetch the stats
    wrq.u.data.pointer = (caddr_t) &stats;
    wrq.u.data.length = 0;
    wrq.u.data.flags = 1;     /* Clear updated flag */
    strncpy(wrq.ifr_name, in_dev, IFNAMSIZ);

    if (ioctl(skfd, SIOCGIWSTATS, &wrq) < 0) {
        snprintf(in_err, STATUS_MAX, "Failed to fetch signal stats, %s", strerror(errno));
        close(skfd);
        return -1;
    }

    /*
    if (stats.qual.level <= range.max_qual.level) {
        *level = 0;
        *noise = 0;
        close(skfd);
        return 0;
    }
    */

    *level = stats.qual.level - 0x100;
    *noise = stats.qual.noise - 0x100;

    close(skfd);

    return 0;
}

int Iwconfig_Get_Channel(const char *in_dev, char *in_err) {
    struct iwreq wrq;
    int skfd;

    if ((skfd = socket(AF_INET, SOCK_DGRAM, 0)) < 0) {
        snprintf(in_err, STATUS_MAX, "Failed to create AF_INET DGRAM socket %d:%s", 
                 errno, strerror(errno));
        return -1;
    }

    memset(&wrq, 0, sizeof(struct iwreq));
    strncpy(wrq.ifr_name, in_dev, IFNAMSIZ);

    if (ioctl(skfd, SIOCGIWFREQ, &wrq) < 0) {
        snprintf(in_err, STATUS_MAX, "channel get ioctl failed %d:%s",
                 errno, strerror(errno));
        close(skfd);
        return -1;
    }

    close(skfd);

    return (FloatChan2Int(IwFreq2Float(&wrq)));
}

int Iwconfig_Set_Channel(const char *in_dev, int in_ch, char *in_err) {
    struct iwreq wrq;
    int skfd;
	int ret = 0;

    if ((skfd = socket(AF_INET, SOCK_DGRAM, 0)) < 0) {
        snprintf(in_err, STATUS_MAX, "Failed to create AF_INET DGRAM socket %d:%s", 
                 errno, strerror(errno));
        return -1;
    }
    // Set a channel
    memset(&wrq, 0, sizeof(struct iwreq));

    strncpy(wrq.ifr_name, in_dev, IFNAMSIZ);
#ifdef HAVE_LINUX_IWFREQFLAG
	wrq.u.freq.flags = IW_FREQ_FIXED;
#endif
<<<<<<< HEAD
	// If it's > 1024 then it's in MHz not channel numbers, multiply it by
	// the MHz constant and send it instead
=======
>>>>>>> 0bc4c523
	if (in_ch > 1024) 
		IwFloat2Freq(in_ch * 1e6, &wrq.u.freq);
	else
		IwFloat2Freq(in_ch, &wrq.u.freq);

    // Try twice with a tiny delay, some cards (madwifi) need a second chance...
    if (ioctl(skfd, SIOCSIWFREQ, &wrq) < 0) {
        struct timeval tm;
        tm.tv_sec = 0;
        tm.tv_usec = 5000;
        select(0, NULL, NULL, NULL, &tm);

        if (ioctl(skfd, SIOCSIWFREQ, &wrq) < 0) {
			if (errno == ENODEV) {
				ret = -2;
			} else {
				ret = -1;
			}

            snprintf(in_err, STATUS_MAX, "Failed to set channel %d: %s", in_ch,
                     strerror(errno));
            close(skfd);
            return ret;
        }
    }

    close(skfd);
    return 0;
}

int Iwconfig_Get_Mode(const char *in_dev, char *in_err, int *in_mode) {
    struct iwreq wrq;
    int skfd;

    if ((skfd = socket(AF_INET, SOCK_DGRAM, 0)) < 0) {
        snprintf(in_err, STATUS_MAX, "Failed to create AF_INET DGRAM socket %d:%s", 
                 errno, strerror(errno));
        return -1;
    }

    memset(&wrq, 0, sizeof(struct iwreq));
    strncpy(wrq.ifr_name, in_dev, IFNAMSIZ);

    if (ioctl(skfd, SIOCGIWMODE, &wrq) < 0) {
        snprintf(in_err, STATUS_MAX, "mode get ioctl failed %d:%s",
                 errno, strerror(errno));
        close(skfd);
        return -1;
    }

    (*in_mode) = wrq.u.mode;
    
    close(skfd);
    return 0;
}

int Iwconfig_Set_Mode(const char *in_dev, char *in_err, int in_mode) {
    struct iwreq wrq;
    int skfd;

    if ((skfd = socket(AF_INET, SOCK_DGRAM, 0)) < 0) {
        snprintf(in_err, STATUS_MAX, "Failed to create AF_INET DGRAM socket %d:%s", 
                 errno, strerror(errno));
        return -1;
    }

    memset(&wrq, 0, sizeof(struct iwreq));
    strncpy(wrq.ifr_name, in_dev, IFNAMSIZ);
    wrq.u.mode = in_mode;

    if (ioctl(skfd, SIOCSIWMODE, &wrq) < 0) {
        snprintf(in_err, STATUS_MAX, "mode set ioctl failed %d:%s",
                 errno, strerror(errno));
        close(skfd);
        return -1;
    }

    close(skfd);
    return 0;
}

<<<<<<< HEAD
// do something a little fugly - we need to cache the entire iwreq, so we
// put it in a void, we can just issue a set to restore.  Caller must free
// 'power', but we allocate it.
int Iwconfig_Get_Power(const char *in_dev, char *in_err, void **power) {
    struct iwreq *wrq;
    int skfd;

    if ((skfd = socket(AF_INET, SOCK_DGRAM, 0)) < 0) {
        snprintf(in_err, STATUS_MAX, "Failed to create AF_INET DGRAM socket %d:%s", 
                 errno, strerror(errno));
        return -1;
    }

	wrq = (struct iwreq *) malloc(sizeof(struct iwreq));
    memset(wrq, 0, sizeof(struct iwreq));
    strncpy(wrq->ifr_name, in_dev, IFNAMSIZ);

    if (ioctl(skfd, SIOCGIWPOWER, wrq) < 0) {
        snprintf(in_err, STATUS_MAX, "channel get power ioctl failed %s",
                 strerror(errno));
        close(skfd);
        return -1;
    }

    close(skfd);

	*power = wrq;

	return 1;
}

int Iwconfig_Restore_Power(const char *in_dev, char *in_err, void *in_power) {
    struct iwreq *wrq = (struct iwreq *) in_power;
    int skfd;

    if ((skfd = socket(AF_INET, SOCK_DGRAM, 0)) < 0) {
        snprintf(in_err, STATUS_MAX, "Failed to create AF_INET DGRAM socket %d:%s", 
                 errno, strerror(errno));
        return -1;
    }

	wrq = (struct iwreq *) malloc(sizeof(struct iwreq));
    memset(wrq, 0, sizeof(struct iwreq));
    strncpy(wrq->ifr_name, in_dev, IFNAMSIZ);

    if (ioctl(skfd, SIOCSIWPOWER, wrq) < 0) {
        snprintf(in_err, STATUS_MAX, "channel set power ioctl failed %s",
                 strerror(errno));
        close(skfd);
        return -1;
    }

    close(skfd);

	return 1;
}

int Iwconfig_Disable_Power(const char *in_dev, char *in_err) {
    struct iwreq wrq;
    int skfd;

    if ((skfd = socket(AF_INET, SOCK_DGRAM, 0)) < 0) {
        snprintf(in_err, STATUS_MAX, "Failed to create AF_INET DGRAM socket %d:%s", 
                 errno, strerror(errno));
        return -1;
    }

    memset(&wrq, 0, sizeof(struct iwreq));
    strncpy(wrq.ifr_name, in_dev, IFNAMSIZ);

	wrq.u.power.disabled = 0;

    if (ioctl(skfd, SIOCSIWMODE, &wrq) < 0) {
        snprintf(in_err, STATUS_MAX, "power set disabled ioctl failed %s",
                 strerror(errno));
        close(skfd);
        return -1;
    }

    close(skfd);
    return 0;
=======
/* straight from wireless-tools; range struct definitions */
#define IW15_MAX_FREQUENCIES	16
#define IW15_MAX_BITRATES		8
#define IW15_MAX_TXPOWER		8
#define IW15_MAX_ENCODING_SIZES	8
#define IW15_MAX_SPY			8
#define IW15_MAX_AP				8
struct iw15_range {
	uint32_t throughput;
	uint32_t min_nwid;
	uint32_t max_nwid;
	uint16_t num_channels;
	uint8_t num_frequency;
	struct iw_freq freq[IW15_MAX_FREQUENCIES];
	int32_t sensitivity;
	struct iw_quality max_qual;
	uint8_t num_bitrates;
	int32_t bitrate[IW15_MAX_BITRATES];
	int32_t min_rts;
	int32_t max_rts;
	int32_t min_frag;
	int32_t max_frag;
	int32_t min_pmp;
	int32_t max_pmp;
	int32_t min_pmt;
	int32_t max_pmt;
	uint16_t pmp_flags;
	uint16_t pmt_flags;
	uint16_t pm_capa;
	uint16_t encoding_size[IW15_MAX_ENCODING_SIZES];
	uint8_t  num_encoding_sizes;
	uint8_t  max_encoding_tokens;
	uint16_t txpower_capa;
	uint8_t  num_txpower;
	int32_t txpower[IW15_MAX_TXPOWER];
	uint8_t  we_version_compiled;
	uint8_t  we_version_source;
	uint16_t retry_capa;
	uint16_t retry_flags;
	uint16_t r_time_flags;
	int32_t min_retry;
	int32_t max_retry;
	int32_t min_r_time;
	int32_t  max_r_time;
	struct iw_quality avg_qual;
};

union iw_range_raw {
	struct iw15_range range15;	/* WE 9->15 */
	struct iw_range	range;		/* WE 16->current */
};

/*
 * Offsets in iw_range struct
 */
#define iwr15_off(f)	( ((char *) &(((struct iw15_range *) NULL)->f)) - \
			  (char *) NULL)
#define iwr_off(f)	( ((char *) &(((struct iw_range *) NULL)->f)) - \
			  (char *) NULL)

/* Get hw supported channels; rewritten from wireless-tools by Jean Tourilhes */
int Iwconfig_Get_Chanlist(const char *interface, char *errstr, 
						  vector<unsigned int> *chan_list) {
	struct iwreq wrq;
	int skfd;
	char buffer[sizeof(struct iw_range) * 2];
	union iw_range_raw *range_raw;
	struct iw_range range;

	if ((skfd = socket(AF_INET, SOCK_DGRAM, 0)) < 0) {
		snprintf(errstr, STATUS_MAX, "%s: Failed to create ioctl socket on %s: %s",
				 __FUNCTION__, interface, strerror(errno));
		return -1;
	}

	bzero(buffer, sizeof(buffer));

	memset(&wrq, 0, sizeof(struct iwreq));

	wrq.u.data.pointer = (caddr_t) buffer;
	wrq.u.data.length = sizeof(buffer);
	wrq.u.data.flags = 0;

	strncpy(wrq.ifr_name, interface, IFNAMSIZ);

	if (ioctl(skfd, SIOCGIWRANGE, &wrq) < 0) {
		snprintf(errstr, STATUS_MAX, "%s: Failed to get frequency range on %s: %s",
				 __FUNCTION__, interface, strerror(errno));
		close(skfd);
		return -1;
	}

	range_raw = (union iw_range_raw *) buffer;

	/* Magic number to detect old versions */
	/* For new versions, we can check the version directly, for old versions
	 * we use magic. 300 bytes is a also magic number, don't touch... */
	if (wrq.u.data.length < 300) {
		snprintf(errstr, STATUS_MAX, "Interface %s using wireless extensions which "
				 "are too old to extract the supported channels list", interface);
		close(skfd);
		return -1;
	}

	/* Direct copy from wireless-tools; mangle the range code and
	 * figure out what we need to do with it */
	if (range_raw->range.we_version_compiled > 15) {
		memcpy((char *) &range, buffer, sizeof(iw_range));
	} else {
		/* Zero unknown fields */
		bzero((char *) &range, sizeof(struct iw_range));

		/* Initial part unmoved */
		memcpy((char *) &range, buffer, iwr15_off(num_channels));
		/* Frequencies pushed futher down towards the end */
		memcpy((char *) &range + iwr_off(num_channels),
			   buffer + iwr15_off(num_channels), 
			   iwr15_off(sensitivity) - iwr15_off(num_channels));
		/* This one moved up */
		memcpy((char *) &range + iwr_off(sensitivity),
			   buffer + iwr15_off(sensitivity),
			   iwr15_off(num_bitrates) - iwr15_off(sensitivity));
		/* This one goes after avg_qual */
		memcpy((char *) &range + iwr_off(num_bitrates),
			   buffer + iwr15_off(num_bitrates),
			   iwr15_off(min_rts) - iwr15_off(num_bitrates));
		/* Number of bitrates has changed, put it after */
		memcpy((char *) &range + iwr_off(min_rts),
			   buffer + iwr15_off(min_rts),
			   iwr15_off(txpower_capa) - iwr15_off(min_rts));
		/* Added encoding_login_index, put it after */
		memcpy((char *) &range + iwr_off(txpower_capa),
			   buffer + iwr15_off(txpower_capa),
			   iwr15_off(txpower) - iwr15_off(txpower_capa));
		/* Hum... That's an unexpected glitch. Bummer. */
		memcpy((char *) &range + iwr_off(txpower),
			   buffer + iwr15_off(txpower),
			   iwr15_off(avg_qual) - iwr15_off(txpower));
		/* Avg qual moved up next to max_qual */
		memcpy((char *) &range + iwr_off(avg_qual),
			   buffer + iwr15_off(avg_qual),
			   sizeof(struct iw_quality));
	}

	if (range.we_version_compiled <= 10) {
		snprintf(errstr, STATUS_MAX, "Interface %s using wireless extensions which "
				 "are too old to extract the supported channels list", interface);
		close(skfd);
		return -1;
	}

	if (range.we_version_compiled > WE_MAX_VERSION) {
		snprintf(errstr, STATUS_MAX, "Interface %s using wireless extensions from "
				 "the future; Recompile Kismet with your new kernel before Skynet "
				 "takes over", interface);
		close(skfd);
		return -1;
	}

	if (range.num_frequency > 0) {
		/* Print them all */
		for (int k = 0; k < range.num_frequency; k++) {
			int freq = (((double) range.freq[k].m) * pow(10, range.freq[k].e)) /
				1000000;
			chan_list->push_back(FreqToChan(freq));
		}
	}

	close(skfd);
	return chan_list->size();
>>>>>>> 0bc4c523
}

#endif
<|MERGE_RESOLUTION|>--- conflicted
+++ resolved
@@ -19,12 +19,6 @@
 #include "config.h"
 #include "iwcontrol.h"
 
-<<<<<<< HEAD
-// We need this to make uclibc happy since they don't even have rintf...
-#ifndef rintf
-#define rintf(x) (float) rint((double) (x))
-#endif
-=======
 #ifdef SYS_LINUX
 #include <net/if_arp.h>
 #include <sys/socket.h>
@@ -32,7 +26,6 @@
 #include <netinet/in.h>
 #include <netinet/if_ether.h>
 #include <arpa/inet.h>
->>>>>>> 0bc4c523
 
 #ifdef HAVE_LINUX_WIRELESS
 #include <asm/types.h>
@@ -51,13 +44,8 @@
 
 void IwFloat2Freq(double in_val, struct iw_freq *out_freq) {
 	if (in_val <= 165) {
-<<<<<<< HEAD
-		out_freq->m = (uint32_t) in_val;
-		out_freq->e = 0;
-=======
         out_freq->m = (uint32_t) in_val;            
         out_freq->e = 0;
->>>>>>> 0bc4c523
 		return;
 	}
 
@@ -65,27 +53,17 @@
     if(out_freq->e > 8) {  
         out_freq->m = ((long) (floor(in_val / pow(10,out_freq->e - 6)))) * 100; 
         out_freq->e -= 8;
-<<<<<<< HEAD
-    } else {  
-=======
     }  
     else {  
->>>>>>> 0bc4c523
         out_freq->m = (uint32_t) in_val;            
         out_freq->e = 0;
     }  
 }
 
 int FloatChan2Int(float in_chan) {
-<<<<<<< HEAD
-	if (in_chan > 0 && in_chan <= 165)
-		return (int) in_chan;
-	
-=======
 	if (in_chan > 0 && in_chan < 165)
 		return (int) in_chan;
 
->>>>>>> 0bc4c523
     int mod_chan = (int) rintf(in_chan / 1000000);
     int x = 0;
     // 80211b frequencies to channels
@@ -279,13 +257,8 @@
     // Make sure its an iwpriv we can set
     if ((priv[pn].set_args & IW_PRIV_TYPE_MASK) == 0 ||
         (priv[pn].set_args & IW_PRIV_SIZE_MASK) == 0) {
-<<<<<<< HEAD
-        snprintf(errstr, STATUS_MAX, "Unable to set values for private ioctl '%s'", 
-                 privcmd);
-=======
         snprintf(errstr, STATUS_MAX, "Unable to set values for private ioctl '%s' on %s", 
                  privcmd, in_dev);
->>>>>>> 0bc4c523
         close(skfd);
         return -1;
     }
@@ -406,13 +379,8 @@
     // Make sure its an iwpriv we can set
     if ((priv[pn].get_args & IW_PRIV_TYPE_MASK) == 0 ||
         (priv[pn].get_args & IW_PRIV_SIZE_MASK) == 0) {
-<<<<<<< HEAD
-        snprintf(errstr, STATUS_MAX, "Unable to get values for private ioctl '%s'", 
-                 privcmd);
-=======
         snprintf(errstr, STATUS_MAX, "Unable to get values for private ioctl '%s' on %s", 
                  privcmd, in_dev);
->>>>>>> 0bc4c523
         close(skfd);
         return -1;
     }
@@ -553,7 +521,6 @@
     }
 
     close(skfd);
-
     return (FloatChan2Int(IwFreq2Float(&wrq)));
 }
 
@@ -574,11 +541,6 @@
 #ifdef HAVE_LINUX_IWFREQFLAG
 	wrq.u.freq.flags = IW_FREQ_FIXED;
 #endif
-<<<<<<< HEAD
-	// If it's > 1024 then it's in MHz not channel numbers, multiply it by
-	// the MHz constant and send it instead
-=======
->>>>>>> 0bc4c523
 	if (in_ch > 1024) 
 		IwFloat2Freq(in_ch * 1e6, &wrq.u.freq);
 	else
@@ -660,89 +622,6 @@
     return 0;
 }
 
-<<<<<<< HEAD
-// do something a little fugly - we need to cache the entire iwreq, so we
-// put it in a void, we can just issue a set to restore.  Caller must free
-// 'power', but we allocate it.
-int Iwconfig_Get_Power(const char *in_dev, char *in_err, void **power) {
-    struct iwreq *wrq;
-    int skfd;
-
-    if ((skfd = socket(AF_INET, SOCK_DGRAM, 0)) < 0) {
-        snprintf(in_err, STATUS_MAX, "Failed to create AF_INET DGRAM socket %d:%s", 
-                 errno, strerror(errno));
-        return -1;
-    }
-
-	wrq = (struct iwreq *) malloc(sizeof(struct iwreq));
-    memset(wrq, 0, sizeof(struct iwreq));
-    strncpy(wrq->ifr_name, in_dev, IFNAMSIZ);
-
-    if (ioctl(skfd, SIOCGIWPOWER, wrq) < 0) {
-        snprintf(in_err, STATUS_MAX, "channel get power ioctl failed %s",
-                 strerror(errno));
-        close(skfd);
-        return -1;
-    }
-
-    close(skfd);
-
-	*power = wrq;
-
-	return 1;
-}
-
-int Iwconfig_Restore_Power(const char *in_dev, char *in_err, void *in_power) {
-    struct iwreq *wrq = (struct iwreq *) in_power;
-    int skfd;
-
-    if ((skfd = socket(AF_INET, SOCK_DGRAM, 0)) < 0) {
-        snprintf(in_err, STATUS_MAX, "Failed to create AF_INET DGRAM socket %d:%s", 
-                 errno, strerror(errno));
-        return -1;
-    }
-
-	wrq = (struct iwreq *) malloc(sizeof(struct iwreq));
-    memset(wrq, 0, sizeof(struct iwreq));
-    strncpy(wrq->ifr_name, in_dev, IFNAMSIZ);
-
-    if (ioctl(skfd, SIOCSIWPOWER, wrq) < 0) {
-        snprintf(in_err, STATUS_MAX, "channel set power ioctl failed %s",
-                 strerror(errno));
-        close(skfd);
-        return -1;
-    }
-
-    close(skfd);
-
-	return 1;
-}
-
-int Iwconfig_Disable_Power(const char *in_dev, char *in_err) {
-    struct iwreq wrq;
-    int skfd;
-
-    if ((skfd = socket(AF_INET, SOCK_DGRAM, 0)) < 0) {
-        snprintf(in_err, STATUS_MAX, "Failed to create AF_INET DGRAM socket %d:%s", 
-                 errno, strerror(errno));
-        return -1;
-    }
-
-    memset(&wrq, 0, sizeof(struct iwreq));
-    strncpy(wrq.ifr_name, in_dev, IFNAMSIZ);
-
-	wrq.u.power.disabled = 0;
-
-    if (ioctl(skfd, SIOCSIWMODE, &wrq) < 0) {
-        snprintf(in_err, STATUS_MAX, "power set disabled ioctl failed %s",
-                 strerror(errno));
-        close(skfd);
-        return -1;
-    }
-
-    close(skfd);
-    return 0;
-=======
 /* straight from wireless-tools; range struct definitions */
 #define IW15_MAX_FREQUENCIES	16
 #define IW15_MAX_BITRATES		8
@@ -913,7 +792,6 @@
 
 	close(skfd);
 	return chan_list->size();
->>>>>>> 0bc4c523
 }
 
 #endif
