--- conflicted
+++ resolved
@@ -135,13 +135,11 @@
 CAPTURE_NXP_KW41Z = capture_nxp_kw41z/kismet_cap_nxp_kw41z
 BUILD_CAPTURE_NXP_KW41Z = @BUILD_CAPTURE_NXP_KW41Z@
 
-<<<<<<< HEAD
 CAPTURE_RZ_KILLERBEE = capture_rz_killerbee/kismet_cap_rz_killerbee
 BUILD_CAPTURE_RZ_KILLERBEE = @BUILD_CAPTURE_RZ_KILLERBEE@
-=======
+
 CAPTURE_BLADERF_WIPHY = capture_bladerf_wiphy/kismet_cap_bladerf_wiphy
 BUILD_CAPTURE_BLADERF_WIPHY = @BUILD_CAPTURE_BLADERF_WLAN@
->>>>>>> da08793d
 
 # Capture binaries to build
 DATASOURCE_BINS = @DATASOURCE_BINS@
@@ -412,18 +410,15 @@
 		$(INSTALL) -o $(INSTUSR) -g $(SUIDGROUP) -m 4550 $(CAPTURE_NXP_KW41Z) $(BIN)/`basename $(CAPTURE_NXP_KW41Z)`; \
 	fi;
 
-<<<<<<< HEAD
 	@if test "$(BUILD_CAPTURE_RZ_KILLERBEE)"x = "1"x; then \
 		$(INSTALL) -o $(INSTUSR) -g $(SUIDGROUP) -m 4550 $(CAPTURE_RZ_KILLERBEE) $(BIN)/`basename $(CAPTURE_RZ_KILLERBEE)`; \
 	fi;
 
 
-=======
 	@if test "$(BUILD_CAPTURE_BLADERF_WIPHY)"x = "1"x; then \
 		$(INSTALL) -o $(INSTUSR) -g $(SUIDGROUP) -m 4550 $(CAPTURE_BLADERF_WIPHY) $(BIN)/`basename $(CAPTURE_BLADERF_WIPHY)`; \
 	fi;
 
->>>>>>> da08793d
 commoninstall: $(INSTBINS)
 	mkdir -p $(ETC)
 	mkdir -p $(BIN)
@@ -496,13 +491,11 @@
 		$(INSTALL) -o $(INSTUSR) -g $(INSTGRP) $(CAPTURE_NXP_KW41Z) $(BIN)/`basename $(CAPTURE_NXP_KW41Z)`; \
 	fi;
 
-<<<<<<< HEAD
 	@if test "$(BUILD_CAPTURE_RZ_KILLERBEE)"x = "1"x; then \
 		$(INSTALL) -o $(INSTUSR) -g $(SUIDGROUP) -m 4550 $(CAPTURE_RZ_KILLERBEE) $(BIN)/`basename $(CAPTURE_RZ_KILLERBEE)`; \
-=======
+
 	@if test "$(BUILD_CAPTURE_BLADERF_WIPHY)"x = "1"x; then \
 		$(INSTALL) -o $(INSTUSR) -g $(INSTGRP) $(CAPTURE_BLADERF_WIPHY) $(BIN)/`basename $(CAPTURE_BLADERF_WIPHY)`; \
->>>>>>> da08793d
 	fi;
 
 	@if test "$(BUILD_CAPTURE_SDR_RTL433)"x = "1"x; then \
