/*
    This file is part of Kismet

    Kismet is free software; you can redistribute it and/or modify
    it under the terms of the GNU General Public License as published by
    the Free Software Foundation; either version 2 of the License, or
    (at your option) any later version.

    Kismet is distributed in the hope that it will be useful,
    but WITHOUT ANY WARRANTY; without even the implied warranty of
    MERCHANTABILITY or FITNESS FOR A PARTICULAR PURPOSE.  See the
    GNU General Public License for more details.

    You should have received a copy of the GNU General Public License
    along with Kismet; if not, write to the Free Software
    Foundation, Inc., 59 Temple Place, Suite 330, Boston, MA  02111-1307  USA
*/

#ifndef __UTIL_H__
#define __UTIL_H__

#include "config.h"

#include <stdio.h>
#ifdef HAVE_STDINT_H
#include <stdint.h>
#endif
#ifdef HAVE_INTTYPES_H
#include <inttypes.h>
#endif
#include <unistd.h>
#include <sys/stat.h>
#include <sys/types.h>
#include <sys/wait.h>
#include <stdlib.h>
#include <pwd.h>
#include <ctype.h>
#include <math.h>
#include <string.h>

#include <atomic>
#include <string>
#include <map>
#include <vector>
#include <list>
#include <sstream>
#include <iomanip>
#include <stdexcept>
#include <functional>
#include <thread>
#include <mutex>
#include <condition_variable>
#include <chrono>

#include <sys/time.h>

#include <pthread.h> 

#include "multi_constexpr.h"

// Munge a string to characters safe for calling in a shell
std::string munge_to_printable(const char *in_data, unsigned int max, int nullterm);
std::string munge_to_printable(const std::string& in_str);

std::string str_lower(const std::string& in_str);
std::string str_upper(const std::string& in_str);
std::string str_strip(const std::string& in_str);

std::string multi_replace_all(const std::string& in, const std::string& match, const std::string& repl);

int hex_str_to_uint8(const std::string& in_str, uint8_t *in_buf, int in_buflen);
std::string uint8_to_hex_str(uint8_t *in_buf, int in_buflen);

template<class t> class n_to_string {
public:
	n_to_string(t in_n, int in_precision = 0, int in_hex = 0) { 
        std::ostringstream osstr;

		if (in_hex)
			osstr << std::hex;

		if (in_precision)
			osstr << std::setprecision(in_precision) << std::fixed;

		osstr << in_n;

		s = osstr.str();
	}

    std::string Str() { return s; }

    std::string s;
};

#define int_to_string(I)			n_to_string<int>((I)).Str()
#define uint_to_string(I)			n_to_string<unsigned int>((I)).Str()
#define hex_int_to_string(I)		n_to_string<unsigned int>((I), 0, 1).Str()
#define long_int_to_string(L)		n_to_string<long int>((L)).Str()
#define ulong_int_to_string(L)		n_to_string<unsigned long int>((L)).Str()
#define float_to_string(F)		n_to_string<float>((F)).Str()

void subtract_timeval(struct timeval *in_tv1, struct timeval *in_tv2,
        struct timeval *out_tv);

// Generic options pair
struct opt_pair {
    std::string opt;
    std::string val;
	int quoted;
};

// Generic option handlers
std::string fetch_opt(const std::string& in_key, std::vector<opt_pair> *in_vec, 
        const std::string& d_value = "");

int fetch_opt_bool(const std::string& in_key, std::vector<opt_pair> *in_vec, int dvalue);
std::vector<std::string> fetch_opt_vec(const std::string& in_key, std::vector<opt_pair> *in_vec);

// Quick fetch of strings from a map of options
std::string fetch_opt(const std::string& in_key, const std::map<std::string, std::string>& in_map, 
        std::string dvalue = "");
int fetch_opt_bool(const std::string& in_key, const std::map<std::string, std::string>& in_map, 
        int dvalue = 0);

int string_to_opts(const std::string& in_line, const std::string& in_sep, std::vector<opt_pair> *in_vec);
void append_to_opts(const std::string& opt, const std::string& val, std::vector<opt_pair> *in_vec);
void replace_all_opts(const std::string& opt, const std::string& val, std::vector<opt_pair> *in_vec);

template<typename T>
T string_to_n(const std::string& s) {
    std::stringstream ss(s);
    T t;

    ss >> t;

    if (ss.fail())
        throw std::runtime_error("unable to parse string value");

    return t;
}

template<typename T>
T string_to_n(const std::string& s, T dvalue) {
    try {
        return string_to_n<T>(s);
    } catch (const std::exception& e) {
        return dvalue;
    }
}

// String compare, 1 true 0 false -1 unknown, or default value as provided
int string_to_bool(const std::string& s, int dvalue = -1);

// String to integer.  Throws exception if not an integer!
int string_to_int(const std::string& s);
unsigned int string_to_uint(const std::string& s);

// Append to a string, with a delimiter if applicable
std::string string_append(const std::string& s, const std::string& a, const std::string& d = " ");

int x_to_i(char x);
int hex_to_uchar(unsigned char *in_hex, unsigned char *in_chr);

<<<<<<< HEAD
std::vector<std::string> StrTokenize(const std::string& in_str, const std::string& in_split, int return_partial = 1);
std::vector<std::string> StrTokenize(std::string in_str, const std::list<char>& in_split);

std::string StrJoin(const std::vector<std::string>& in_content, const std::string& in_delim, 
=======
std::vector<std::string> str_tokenize(const std::string& in_str, const std::string& in_split, 
        int return_partial = 1);
std::string str_join(const std::vector<std::string>& in_content, const std::string& in_delim, 
>>>>>>> 2364012b
        bool in_first = false);

// 'smart' tokenizeing with start/end positions
struct smart_word_token {
    std::string word;
    size_t begin;
    size_t end;

    smart_word_token& operator= (const smart_word_token& op) {
        word = op.word;
        begin = op.begin;
        end = op.end;
        return *this;
    }
};

std::vector<smart_word_token> base_str_tokenize(const std::string& in_str, 
        const std::string& in_split, const std::string& in_quote);

// Simplified quoted string tokenizer, expects " ' to start at the beginning
// of the token, no abc"def ghi"
std::vector<std::string> quote_str_tokenize(const std::string& in_str, const std::string& in_split);

// Find a complete token w/in a string
bool FindToken(const std::string& str, const std::string& needle, const std::string& split);
bool FindToken(std::string str, std::string needle, std::list<char> splits);

int TokenNullJoin(std::string *ret_str, const char **in_list);

std::string in_line_wrap(const std::string& in_txt, unsigned int in_hdr_len, unsigned int in_max_len);
std::vector<std::string> line_wrap(const std::string& in_txt, unsigned int in_hdr_len, unsigned int in_maxlen);
std::vector<int> str_to_int_vector(const std::string& in_text);

void float_to_pair(float in_float, int16_t *primary, int64_t *mantissa);
float pair_to_float(int16_t primary, int64_t mantissa);

#ifdef SYS_LINUX
int fetch_sys_loadavg(uint8_t *in_avgmaj, uint8_t *in_avgmin);
#endif

// Adler-32 checksum, derived from rsync, adler-32
uint32_t adler32_checksum(const char *buf1, size_t len);

// C++ shortcut
uint32_t adler32_checksum(const std::string& buf1);

// Adler-32 incremental checksum, performs a non-contiguous checksum over 
// multiple records.
// Caller must set s1 and s2 to 0 for the initial call and provide them for
// subsequent calls.
uint32_t adler32_incremental_checksum(const char *buf1, size_t len, 
        uint32_t *s1, uint32_t *s2);

// 802.11 checksum functions, derived from the BBN USRP 802.11 code
#define IEEE_802_3_CRC32_POLY	0xEDB88320
unsigned int update_crc32_80211(unsigned int crc, const unsigned char *data,
								int len, unsigned int poly);
void crc32_init_table_80211(unsigned int *crc32_table);
unsigned int crc32_le_80211(unsigned int *crc32_table, const unsigned char *buf, 
							int len);


// Simple lexer for "advanced" filter stuff and other tools
#define _kis_lex_none			0
#define _kis_lex_string			1
#define _kis_lex_quotestring	2
#define _kis_lex_popen			3
#define _kis_lex_pclose			4
#define _kis_lex_negate			5
#define _kis_lex_delim			6

typedef struct {
	int type;
    std::string data;
} _kis_lex_rec;

std::list<_kis_lex_rec> LexString(std::string in_line, std::string& errstr);

#define LAT_CONVERSION_FACTOR 10000000
#define LON_CONVERSION_FACTOR 10000000
#define ALT_CONVERSION_FACTOR 1000

/* PPI-Geolocation tag conversion routines. (from lib_ppi_geotag)
 * Floating point numbers are stored on disk in a handful of fixed-point formats (fixedX_Y)
 * designed to preserve the appropriate amount of precision vs range. These functions convert
 * the fixedX_Y fixed point values into 'native' doubles for displaying.
 * Documentation on these formats can be found in the PPI-GEOLOCATION specification
 */
double fixed3_7_to_double(u_int32_t in);
double fixed3_6_to_double(u_int32_t in);
double fixed6_4_to_double(u_int32_t in);

u_int32_t double_to_fixed3_7(double in);
u_int32_t double_to_fixed3_6(double in);
u_int32_t double_to_fixed6_4(double in);

/*
 * Some values are encoded as 32-bit unsigned nano-second counters.
 * Usually we want to display these values as doubles.
 */
double    ns_to_double(u_int32_t in);
u_int32_t double_to_ns(double in);

// Utility class for doing conditional thread locking; allows one thread to wait
// indefinitely and another thread to easily unlock it
template<class t>
class conditional_locker {
public:
    conditional_locker() : 
        locked(false) { }

    conditional_locker(t in_data) :
        locked(false),
        data(in_data) { }

    ~conditional_locker() {
        unlock();
    }

    // Lock the conditional, does not block the caller
    void lock() {
        std::lock_guard<std::mutex> lk(m);
        locked = true;
    }

    // Block this thread until another thread calls us and unlocks us, return
    // whatever value we were unlocked with
    t block_until() {
        std::unique_lock<std::mutex> lk(m);
        cv.wait(lk, [this](){ return !locked; });
        return data;
    }

    // Block for a given number of milliseconds, returning false if it did not
    // successfully unlock
    bool block_for_ms(const std::chrono::milliseconds& rel_time) {
        std::unique_lock<std::mutex> lk(m);
        return cv.wait_for(lk, rel_time, [this](){ return !locked; });
    }

    // Unlock the conditional, unblocking whatever thread was blocked
    // waiting for us, and passing whatever data we'd like to pass
    void unlock(t in_data) {
        {
            std::lock_guard<std::mutex> lk(m);

            locked = false;
            data = in_data;
        }
        cv.notify_all();
    }

    void unlock() {
        {
            std::lock_guard<std::mutex> lk(m);

            locked = false;
        }

        cv.notify_all();
    }

    void unlock_one(t in_data) {
        {
            std::lock_guard<std::mutex> lk(m);

            locked = false;
            data = in_data;
        }
        cv.notify_one();
    }

    void unlock_one() {
        {
            std::lock_guard<std::mutex> lk(m);

            locked = false;
        }

        cv.notify_one();
    }

protected:
    std::mutex m;
    std::condition_variable cv;
    bool locked;
    t data;
};

// Basic override of a stream buf to allow us to operate purely from memory
struct membuf : std::streambuf {
	membuf(char *begin, char *end) : begin(begin), end(end) {
		this->setg(begin, begin, end);
	}

	virtual pos_type seekoff(off_type off, std::ios_base::seekdir dir, 
			std::ios_base::openmode which = std::ios_base::in) override {
        if (dir == std::ios_base::cur)
            gbump(off);
		else if (dir == std::ios_base::end)
			setg(begin, end+off, end);
		else if (dir == std::ios_base::beg)
			setg(begin, begin+off, end);

		return gptr() - eback();
	}

	virtual pos_type seekpos(std::streampos pos, std::ios_base::openmode mode) override {
        return seekoff(pos - pos_type(off_type(0)), std::ios_base::beg, mode);
	}

	char *begin, *end;
};

// Local copy of strerror_r because glibc did such an amazingly poor job of it
std::string kis_strerror_r(int errnum);

double ts_to_double(struct timeval ts);
double ts_now_to_double();

// Flexible method to convert a hex string to a binary string; accepts
// both upper and lower case hex, and prepends '0' to the first byte if 
// an odd number of bytes in the original string
std::string hex_to_bytes(const std::string& in);

void thread_set_process_name(const std::string& name);

// Closure promise; executes a function as it leaves scope
class closure_promise {
public:
    closure_promise(std::function<void (void)> promise) :
        promise{promise} {}

    ~closure_promise() {
        promise();
    }
protected:
    std::function<void (void)> promise;
};

// Basic constant-time string compare for passwords and session keys
struct constant_time_string_compare_ne {
    bool operator()(const std::string& a, const std::string& b) const {
        bool r = true;

        if (a.length() != b.length())
            r = false;

        for (size_t x = 0; x < a.length() && x < b.length(); x++) {
            if (a[x] != b[x])
                r = false;
        }

        return r == false;
    }

};

#endif
<|MERGE_RESOLUTION|>--- conflicted
+++ resolved
@@ -7,7 +7,7 @@
     (at your option) any later version.
 
     Kismet is distributed in the hope that it will be useful,
-    but WITHOUT ANY WARRANTY; without even the implied warranty of
+      but WITHOUT ANY WARRANTY; without even the implied warranty of
     MERCHANTABILITY or FITNESS FOR A PARTICULAR PURPOSE.  See the
     GNU General Public License for more details.
 
@@ -161,16 +161,9 @@
 int x_to_i(char x);
 int hex_to_uchar(unsigned char *in_hex, unsigned char *in_chr);
 
-<<<<<<< HEAD
-std::vector<std::string> StrTokenize(const std::string& in_str, const std::string& in_split, int return_partial = 1);
-std::vector<std::string> StrTokenize(std::string in_str, const std::list<char>& in_split);
-
-std::string StrJoin(const std::vector<std::string>& in_content, const std::string& in_delim, 
-=======
 std::vector<std::string> str_tokenize(const std::string& in_str, const std::string& in_split, 
         int return_partial = 1);
 std::string str_join(const std::vector<std::string>& in_content, const std::string& in_delim, 
->>>>>>> 2364012b
         bool in_first = false);
 
 // 'smart' tokenizeing with start/end positions
@@ -193,10 +186,6 @@
 // Simplified quoted string tokenizer, expects " ' to start at the beginning
 // of the token, no abc"def ghi"
 std::vector<std::string> quote_str_tokenize(const std::string& in_str, const std::string& in_split);
-
-// Find a complete token w/in a string
-bool FindToken(const std::string& str, const std::string& needle, const std::string& split);
-bool FindToken(std::string str, std::string needle, std::list<char> splits);
 
 int TokenNullJoin(std::string *ret_str, const char **in_list);
 
