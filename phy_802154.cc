/*
    This file is part of Kismet

    Kismet is free software; you can redistribute it and/or modify
    it under the terms of the GNU General Public License as published by
    the Free Software Foundation; either version 2 of the License, or
    (at your option) any later version.

    Kismet is distributed in the hope that it will be useful,
      but WITHOUT ANY WARRANTY; without even the implied warranty of
    MERCHANTABILITY or FITNESS FOR A PARTICULAR PURPOSE.  See the
    GNU General Public License for more details.

    You should have received a copy of the GNU General Public License
    along with Kismet; if not, write to the Free Software
    Foundation, Inc., 59 Temple Place, Suite 330, Boston, MA  02111-1307  USA
*/

#include "config.h"

#include <stdio.h>
#include <time.h>
#include <list>
#include <map>
#include <vector>
#include <algorithm>
#include <string>
#include <memory>

#include "globalregistry.h"
#include "packetchain.h"
#include "timetracker.h"
#include "kis_httpd_registry.h"
#include "devicetracker.h"
#include "dlttracker.h"
#include "manuf.h"
#include "messagebus.h"

#include "phy_802154.h"

#define BEACON_802154   0x00
#define DATA_802154     0x01
#define ACK_802154      0x02
#define CMD_802154      0x03

uint8_t chan = 0;
uint8_t sigstr = 0;

// 802.15.4 header
struct _802_15_4_fcf {
    unsigned char type : 3;
    unsigned char security : 1;
    unsigned char pending : 1;
    unsigned char ack_req : 1;
    unsigned char pan_id_comp : 1;
    unsigned char reserved : 1;
    unsigned char sns : 1;
    unsigned char iep : 1;
    unsigned char dest_addr_mode : 2;
    unsigned char frame_ver : 2;
    unsigned char src_addr_mode : 2;
};

uint8_t dest[2] = {0x00, 0x00};
uint8_t dest_pan[2] = {0x00, 0x00};
uint8_t src[2] = {0x00, 0x00};
uint8_t src_pan[2] = {0x00, 0x00};

uint8_t ext_dest[8];
uint8_t ext_source[8];

<<<<<<< HEAD
//zigbee specific header
struct fcf_z{
    unsigned char type : 2;
    unsigned char proto_ver : 4;
    unsigned char disc_rt : 2;
    unsigned char multicast : 1;
    unsigned char sec : 1;
    unsigned char src_rt : 1;
    unsigned char dest : 1;
    unsigned char ext_src : 1;
    unsigned char edi : 1;
};
fcf_z * fcf_zzh;


kis_802154_phy::kis_802154_phy(global_registry *in_globalreg, int in_phyid) :
    kis_phy_handler(in_globalreg, in_phyid) {
=======
kis_802154_phy::kis_802154_phy(int in_phyid) :
    kis_phy_handler(in_phyid) {
>>>>>>> f4d9090d

    set_phy_name("802.15.4");

    packetchain = 
        Globalreg::fetch_mandatory_global_as<packet_chain>();
    entrytracker = 
        Globalreg::fetch_mandatory_global_as<entry_tracker>();
    devicetracker =
        Globalreg::fetch_mandatory_global_as<device_tracker>();

    kis_802154_device_entry_id =
        entrytracker->register_field("802154.device",
                tracker_element_factory<kis_802154_tracked_device>(),
                "802.15.4 device");

    pack_comp_common = packetchain->register_packet_component("COMMON");
	pack_comp_linkframe = packetchain->register_packet_component("LINKFRAME");
    pack_comp_l1info = packetchain->register_packet_component("RADIODATA");

    // Extract the dynamic DLT
    auto dltt = 
        Globalreg::fetch_mandatory_global_as<dlt_tracker>("DLTTRACKER");
    dlt = KDLT_IEEE802_15_4_NOFCS;

    packetchain->register_handler(&dissector802154, this, CHAINPOS_LLCDISSECT, -100);
    packetchain->register_handler(&commonclassifier802154, this, CHAINPOS_CLASSIFIER, -100);
}

kis_802154_phy::~kis_802154_phy() {
    packetchain->remove_handler(&dissector802154, CHAINPOS_LLCDISSECT);
    packetchain->remove_handler(&commonclassifier802154, CHAINPOS_CLASSIFIER);
}

int kis_802154_phy::dissector802154(CHAINCALL_PARMS) {
    auto mphy = static_cast<kis_802154_phy *>(auxdata);

    auto packdata = in_pack->fetch<kis_datachunk>(mphy->pack_comp_linkframe);
    _802_15_4_tap *tap_header = nullptr;

    unsigned short fcf = 0;
    auto hdr_802_15_4_fcf = reinterpret_cast<_802_15_4_fcf *>(&fcf);

    if (packdata == NULL)
        return 0;

    // Is it a packet we care about?
    if (packdata == NULL ||
        (packdata != NULL &&
            (packdata->dlt != KDLT_IEEE802_15_4_NOFCS &&
                packdata->dlt != KDLT_IEEE802_15_4_TAP)))
        return 0;

    // Do we have enough data for an OUI? and are within the Zigbee spec
    if (packdata->length() < 6 || packdata->length() > 128)
        return 0;

    // Did something already classify this?
    auto common = in_pack->fetch<kis_common_info>(mphy->pack_comp_common);

    if (common != NULL)
        return 0;

    unsigned int pkt_ctr = 0;
    if (packdata->dlt == KDLT_IEEE802_15_4_TAP) {
        uint64_t tap_header_size = sizeof(_802_15_4_tap);
        uint8_t tmp_header[32];
        memset(tmp_header, 0x00, 32);
        memcpy(tmp_header, &packdata->data()[pkt_ctr], tap_header_size);
        tap_header = (_802_15_4_tap *) &tmp_header;

        // Really we are going to want to iterate through them to pull them
        // correctly.
        chan = kis_letoh32(tap_header->tlv[2].value);
        sigstr = kis_letoh32(tap_header->tlv[1].value);
        pkt_ctr += tap_header_size;
    }

    // Are we more than just a header?
    if (pkt_ctr >= packdata->length())
        return 0;

    if (packdata->dlt == KDLT_IEEE802_15_4_NOFCS ||
        packdata->dlt == KDLT_IEEE802_15_4_TAP) {

        // Do we have enough for the frame control field?
        if (pkt_ctr + 2 >= packdata->length())
            return 0;

        fcf = (((short) packdata->data()[pkt_ctr + 1]) << 8) |
            (0x00ff & packdata->data()[pkt_ctr]);

        pkt_ctr += 2;

        // only parsing specific types of packets
        if (hdr_802_15_4_fcf->type > 0x03) {
            return 0;
        }

        // Check if the specific packet types are actually valid

        // Look for an invalid  Beacon
        if (hdr_802_15_4_fcf->type == BEACON_802154) {
            // Beacon should not have security enabled
            if (hdr_802_15_4_fcf->security == 0x01)
                return 0;

            // Beacon should not have a dest
            if (hdr_802_15_4_fcf->dest_addr_mode != 0x00)
                return 0;

            // sns not valid for this header type
            if (hdr_802_15_4_fcf->sns)
                return 0;

            // Frame version not valid for this header type
            if (hdr_802_15_4_fcf->frame_ver == 0x03)
                return 0;
        }

        // Look for invalid Data packet
        if (hdr_802_15_4_fcf->type == DATA_802154) {
            // Data should not have a dest 0x01
            if (hdr_802_15_4_fcf->dest_addr_mode == 0x01)
                return 0;

            // Frame version not valid for this header type
            if (hdr_802_15_4_fcf->frame_ver == 0x03)
                return 0;
        }

        // Look for invalid Ack packet
        if (hdr_802_15_4_fcf->type == ACK_802154) {
            // Ack needs a source
            if (hdr_802_15_4_fcf->src_addr_mode <= 0x01)
                return 0;

            // Ack should not have a dest 0x01
            if (hdr_802_15_4_fcf->dest_addr_mode == 0x01)
                return 0;

            // Ack should not have security enabled
            if (hdr_802_15_4_fcf->security == 0x01)
                return 0;

            // sns not valid for this header type
            if (hdr_802_15_4_fcf->sns && hdr_802_15_4_fcf->frame_ver == 0x00)
                return 0;
        }

        // Look for invalid Cmd packet
        if (hdr_802_15_4_fcf->type == CMD_802154) {
            // Command needs a source
            if (hdr_802_15_4_fcf->src_addr_mode <= 0x01)
                return 0;

            // sns not valid for this header type
            if (hdr_802_15_4_fcf->sns)
                return 0;

            // Frame version not valid for this header type
            if (hdr_802_15_4_fcf->frame_ver == 0x03)
                return 0;
        }

        if (!hdr_802_15_4_fcf->sns) {
            pkt_ctr++;
        } else {
            // sns not valid for this header type
            return 0;
        }

        // dest address
        if (hdr_802_15_4_fcf->dest_addr_mode == 0x01) {
            // This address mode is not valid under this spec
            return 0;
        } else if (hdr_802_15_4_fcf->dest_addr_mode == 0x02) {
            // We would go past the end to check this
            if ((pkt_ctr + 4) >= packdata->length())
                return 0;

            dest[1] = packdata->data()[pkt_ctr];
            dest[0] = packdata->data()[pkt_ctr + 1];
            pkt_ctr += 2;

            dest_pan[1] = packdata->data()[pkt_ctr];
            dest_pan[0] = packdata->data()[pkt_ctr + 1];
            pkt_ctr += 2;
        } else if (hdr_802_15_4_fcf->dest_addr_mode == 0x03) {
            // We would go past the end to check this
            if ((pkt_ctr + 10) >= packdata->length())
                return 0;

            // Length means we actually have an extended dest
            dest[1] = packdata->data()[pkt_ctr];
            dest[0] = packdata->data()[pkt_ctr + 1];
            pkt_ctr += 2;

            // Extended dest which is what were are looking for
            ext_dest[7] = packdata->data()[pkt_ctr];
            pkt_ctr++;
            ext_dest[6] = packdata->data()[pkt_ctr];
            pkt_ctr++;
            ext_dest[5] = packdata->data()[pkt_ctr];
            pkt_ctr++;
            ext_dest[4] = packdata->data()[pkt_ctr];
            pkt_ctr++;
            ext_dest[3] = packdata->data()[pkt_ctr];
            pkt_ctr++;
            ext_dest[2] = packdata->data()[pkt_ctr];
            pkt_ctr++;
            ext_dest[1] = packdata->data()[pkt_ctr];
            pkt_ctr++;
            ext_dest[0] = packdata->data()[pkt_ctr];
            pkt_ctr++;
        }

        // src address
        if (hdr_802_15_4_fcf->src_addr_mode == 0x01) {
            // This address mode is not valid under this spec
            return 0;
        } else if (hdr_802_15_4_fcf->src_addr_mode == 0x02) {
            if (!hdr_802_15_4_fcf->pan_id_comp) {
                // We would go past the end to check this
                if ((pkt_ctr + 2) >= packdata->length())
                    return 0;
                // src pan
                src_pan[1] = packdata->data()[pkt_ctr];
                src_pan[0] = packdata->data()[pkt_ctr + 1];
                pkt_ctr += 2;
            }

            // We would go past the end to check this
            if ((pkt_ctr + 2) >= packdata->length())
                return 0;

            src[1] = packdata->data()[pkt_ctr];
            src[0] = packdata->data()[pkt_ctr + 1];
            pkt_ctr += 2;
        } else if (hdr_802_15_4_fcf->src_addr_mode == 0x03) {
            // srcpan
            // extended source
            if (!hdr_802_15_4_fcf->pan_id_comp) {
                // We would go past the end to check this
                if ((pkt_ctr + 2) >= packdata->length())
                    return 0;

                src_pan[1] = packdata->data()[pkt_ctr];
                src_pan[0] = packdata->data()[pkt_ctr + 1];
                pkt_ctr += 2;
            }

            // We would go past the end to check this
            if ((pkt_ctr + 8) >= packdata->length())
                return 0;

            // extended source which is what were are looking for
            ext_source[7] = packdata->data()[pkt_ctr];
            pkt_ctr++;
            ext_source[6] = packdata->data()[pkt_ctr];
            pkt_ctr++;
            ext_source[5] = packdata->data()[pkt_ctr];
            pkt_ctr++;
            ext_source[4] = packdata->data()[pkt_ctr];
            pkt_ctr++;
            ext_source[3] = packdata->data()[pkt_ctr];
            pkt_ctr++;
            ext_source[2] = packdata->data()[pkt_ctr];
            pkt_ctr++;
            ext_source[1] = packdata->data()[pkt_ctr];
            pkt_ctr++;
            ext_source[0] = packdata->data()[pkt_ctr];
            pkt_ctr++;
        }
    }



    //how much do we have left?
    printf("phy packdata->length:%d pkt_ctr:%d \n",packdata->length,pkt_ctr);

    //check 6LowPAN ?
    //check bit 6 or bit 7
    if(hdr_802_15_4_fcf->frame_ver == 1 || hdr_802_15_4_fcf->frame_ver == 2 || (packdata->data[pkt_ctr]& (1<<7)) || (packdata->data[pkt_ctr]& (1<<6)))
    {
        printf("6LowPAN possible packet:%02X\n",packdata->data[pkt_ctr]);

    }
    else if(packdata->length > (pkt_ctr+2) && (hdr_802_15_4_fcf->frame_ver == 1 || hdr_802_15_4_fcf->frame_ver == 2))
    {
        //kismet --no-console-wrapper --no-ncurses-wrapper -c ~/storage/kismet/drives/Kismet-20210512-21-56-49-1.kismet
        printf("Try to see if we have a zigbee network layer header\n");
        unsigned short fcf_zh = (((short)packdata->data[pkt_ctr+1]) << 8) | (0x00ff & packdata->data[pkt_ctr]);
        pkt_ctr+=2;

        fcf_zzh = (fcf_z* )&fcf_zh;

        printf("struct\n");
        printf("type:%02X\n",fcf_zzh->type);
        printf("proto_ver:%02X\n",fcf_zzh->proto_ver);
        printf("disc_rt:%02X\n",fcf_zzh->disc_rt);
        printf("multicast:%02X\n",fcf_zzh->multicast);
        printf("sec:%02X\n",fcf_zzh->sec);
        printf("src_rt:%02X\n",fcf_zzh->src_rt);
        printf("dest:%02X\n",fcf_zzh->dest);
        printf("ext_src:%02X\n",fcf_zzh->ext_src);
        printf("edi:%02X\n",fcf_zzh->edi);

        //do checks to see if valid or not
        //https://github.com/niclash/zboss_wireshark/blob/master/modified_files/epan/dissectors/packet-zbee-nwk.c

        //valid proto_ver 0-3
        if(fcf_zzh->proto_ver < 0 || fcf_zzh->proto_ver > 3) {
            printf("invalid proto_ver\n");
            return 1;
        }

        if(fcf_zzh->type == 0x01)//cmd
        {
            printf("cmd pkt\n");
            unsigned short zzh_dest = (((short)packdata->data[pkt_ctr+1]) << 8) | (0x00ff & packdata->data[pkt_ctr]);
            pkt_ctr+=2;
            unsigned short zzh_src = (((short)packdata->data[pkt_ctr+1]) << 8) | (0x00ff & packdata->data[pkt_ctr]);
            pkt_ctr+=2;
            unsigned char zzh_radius = packdata->data[pkt_ctr];pkt_ctr++;
            unsigned char zzh_seq = packdata->data[pkt_ctr];pkt_ctr++;

            if(fcf_zzh->ext_src == 1)
            {
                //extended source which is what were are looking for
                ext_source[7] = packdata->data[pkt_ctr];pkt_ctr++;
                ext_source[6] = packdata->data[pkt_ctr];pkt_ctr++;
                ext_source[5] = packdata->data[pkt_ctr];pkt_ctr++;
                ext_source[4] = packdata->data[pkt_ctr];pkt_ctr++;
                ext_source[3] = packdata->data[pkt_ctr];pkt_ctr++;
                ext_source[2] = packdata->data[pkt_ctr];pkt_ctr++;
                ext_source[1] = packdata->data[pkt_ctr];pkt_ctr++;
                ext_source[0] = packdata->data[pkt_ctr];pkt_ctr++;

                hdr_802_15_4_fcf->src_addr_mode = 0x03;
            }

            printf("zzh_dest:%04X\n",zzh_dest);
            printf("zzh_src:%04X\n",zzh_src);
            printf("zzh_radius:%02X\n",zzh_radius);
            printf("zzh_seq:%02X\n",zzh_seq);
            printf("ext_source ");
            for(int xps=0;xps<8;xps++)
                printf("%02X ",ext_source[xps]);
            printf("\n");
        }
        else if(fcf_zzh->type == 0x00)//data
        {
            printf("data packet\n");
        }
        else {
            printf("invalid zigbee packet\n");
        }
    }


    // Setting the source and dest
    if (hdr_802_15_4_fcf->src_addr_mode >= 0x02 ||
        hdr_802_15_4_fcf->dest_addr_mode >= 0x02) {
        common = std::make_shared<kis_common_info>();
        common->phyid = mphy->fetch_phy_id();
        common->basic_crypt_set = crypt_none;
        common->type = packet_basic_data;

        if (hdr_802_15_4_fcf->src_addr_mode == 0x03) {
            common->source = mac_addr(ext_source, 8);
        } else if (hdr_802_15_4_fcf->src_addr_mode == 0x02 &&
            hdr_802_15_4_fcf->pan_id_comp) {
            common->source = mac_addr(src, 2);
        } else if (hdr_802_15_4_fcf->src_addr_mode == 0x02) {
            common->source = mac_addr(src, 2);
        }

        if (hdr_802_15_4_fcf->dest_addr_mode == 0x03) {
            common->dest = mac_addr(ext_dest, 8);
        } else if (hdr_802_15_4_fcf->dest_addr_mode == 0x02) {
            common->dest = mac_addr(dest, 2);
        }

        in_pack->insert(mphy->pack_comp_common, common);
    }

    return 1;
}

int kis_802154_phy::commonclassifier802154(CHAINCALL_PARMS) {
    auto mphy = static_cast<kis_802154_phy *>(auxdata);

    auto packdata = in_pack->fetch<kis_datachunk>(mphy->pack_comp_linkframe);

    if (packdata == nullptr)
        return 0;

    // Is it a packet we care about?
    if (packdata->dlt != mphy->dlt &&
        (packdata->dlt != KDLT_IEEE802_15_4_NOFCS &&
            packdata->dlt != KDLT_IEEE802_15_4_TAP))
        return 0;

    // Did we classify this?
    auto common = in_pack->fetch<kis_common_info>(mphy->pack_comp_common);

    if (common == NULL)
        return 0;

    // as source
    // Update with all the options in case we can add signal and frequency
    // in the future
    auto source_dev = mphy->devicetracker->update_common_device(common,
        common->source, mphy, in_pack,
        (UCD_UPDATE_SIGNAL | UCD_UPDATE_FREQUENCIES | UCD_UPDATE_PACKETS |
            UCD_UPDATE_LOCATION | UCD_UPDATE_SEENBY | UCD_UPDATE_ENCRYPTION),
        "802.15.4");

    auto source_kis_802154 = source_dev->get_sub_as<kis_802154_tracked_device>(
        mphy->kis_802154_device_entry_id);

    if (source_kis_802154 == NULL) {
        _MSG_INFO(
            "Detected new 802.15.4 device {}", common->source.mac_to_string());
        source_kis_802154 = std::make_shared<kis_802154_tracked_device>(
            mphy->kis_802154_device_entry_id);
        source_dev->insert(source_kis_802154);
    }

    // as destination
    // Update with all the options in case we can add signal and frequency
    // in the future
    auto dest_dev = mphy->devicetracker->update_common_device(common,
        common->dest, mphy, in_pack,
        (UCD_UPDATE_SIGNAL | UCD_UPDATE_FREQUENCIES | UCD_UPDATE_PACKETS |
            UCD_UPDATE_LOCATION | UCD_UPDATE_SEENBY | UCD_UPDATE_ENCRYPTION),
        "802.15.4");

    auto dest_kis_802154 = dest_dev->get_sub_as<kis_802154_tracked_device>(
        mphy->kis_802154_device_entry_id);

    if (dest_kis_802154 == NULL) {
        _MSG_INFO(
            "Detected new 802.15.4 device {}", common->dest.mac_to_string());
        dest_kis_802154 = std::make_shared<kis_802154_tracked_device>(
            mphy->kis_802154_device_entry_id);
        dest_dev->insert(dest_kis_802154);
    }

    return 1;
}

void kis_802154_phy::load_phy_storage(
    shared_tracker_element in_storage, shared_tracker_element in_device) {
    if (in_storage == nullptr || in_device == nullptr)
        return;

    auto storage = std::static_pointer_cast<tracker_element_map>(in_storage);

    auto kis_802154devi = storage->find(kis_802154_device_entry_id);

    if (kis_802154devi != storage->end()) {
        auto kis_802154dev = std::make_shared<kis_802154_tracked_device>(
            kis_802154_device_entry_id,
            std::static_pointer_cast<tracker_element_map>(
                kis_802154devi->second));
        std::static_pointer_cast<tracker_element_map>(in_device)->insert(
            kis_802154dev);
    }
}
<|MERGE_RESOLUTION|>--- conflicted
+++ resolved
@@ -69,7 +69,6 @@
 uint8_t ext_dest[8];
 uint8_t ext_source[8];
 
-<<<<<<< HEAD
 //zigbee specific header
 struct fcf_z{
     unsigned char type : 2;
@@ -85,12 +84,8 @@
 fcf_z * fcf_zzh;
 
 
-kis_802154_phy::kis_802154_phy(global_registry *in_globalreg, int in_phyid) :
-    kis_phy_handler(in_globalreg, in_phyid) {
-=======
 kis_802154_phy::kis_802154_phy(int in_phyid) :
     kis_phy_handler(in_phyid) {
->>>>>>> f4d9090d
 
     set_phy_name("802.15.4");
 
