--- conflicted
+++ resolved
@@ -42,15 +42,11 @@
         # apparently-legal code won't compile with its precompiled
         # headers.
         #
-		AC_DEFINE(SYS_DARWIN, 1, Compiling for Darwin/OSX)
         CFLAGS="-no-cpp-precomp $CFLAGS"
 		LDFLAGS="$LDFLAGS -framework Foundation -framework CoreFoundation -F/System/Library/PrivateFrameworks -framework Apple80211 -framework IOKit"
 		objc_link='$(OBJC_CONTROL_O)'
         AC_MSG_RESULT(Apple GCC - added Apple80211 frameworks and no-precomp)
-<<<<<<< HEAD
-=======
 		AC_DEFINE(SYS_DARWIN, 1, Compiling for OSX/Darwin)
->>>>>>> 0bc4c523
 		darwin="yes"
         ;;
 	linux*)
@@ -96,15 +92,11 @@
         #
         # See comments above about Apple's lovely C compiler.
         #
-		AC_DEFINE(SYS_DARWIN, 1, Compiling for Darwin/OSX)
         CFLAGS="-no-cpp-precomp $CFLAGS"
 		LDFLAGS="$LDFLAGS -framework Foundation -framework CoreFoundation -F/System/Library/PrivateFrameworks -framework Apple80211 -framework IOKit"
 		objc_link='$(OBJC_CONTROL_O)'
         AC_MSG_RESULT(Apple GCC - added Apple80211 frameworks and no-precomp)
-<<<<<<< HEAD
-=======
 		AC_DEFINE(SYS_DARWIN, 1, Compiling for OSX/Darwin)
->>>>>>> 0bc4c523
 		darwin="yes"
         ;;
 	linux*)
@@ -140,22 +132,16 @@
     esac
 fi
 
-<<<<<<< HEAD
-=======
 # Substitute in the objc linkages if we need them
 AC_SUBST(objc_link)
 
->>>>>>> 0bc4c523
 if test "$cygwin" = "yes"; then
 	AC_MSG_CHECKING(cygwin compile flags)
 	AC_MSG_RESULT(__MINGW32__)
 	CXXFLAGS="$CXXFLAGS -D__MINGW32__"
-<<<<<<< HEAD
-=======
 else
 	# cygwin doesn't like rdynamic, will this hurt us?
 	LDFLAGS="$LDFLAGS -rdynamic"
->>>>>>> 0bc4c523
 fi
 
 AC_CONFIG_SRCDIR([kismet_server.cc])
@@ -300,11 +286,6 @@
 # Do we have large file support?
 AC_SYS_LARGEFILE
 
-<<<<<<< HEAD
-# Do we use libstdc++?
-AC_CHECK_LIB([uClibc++], [main], 
-			 foundcxxl="uclibc" LIBS="$LIBS -luClibc++")
-=======
 # Do we need to use -ldl?
 usedl=0
 AC_CHECK_LIB([dl], [dlopen], 
@@ -359,26 +340,18 @@
 CC="$CXX"
 AC_CHECK_LIB([uClibc++], [main], 
 			 foundcxxl="uclibc" CXXLIBS="$CXXLIBS -luClibc++")
->>>>>>> 0bc4c523
 
 # Do we use uclibc++?
 if test "$foundcxxl"x == "x"; then
 	AC_CHECK_LIB([stdc++], [main], 
-<<<<<<< HEAD
-				 foundcxxl="stdc++" LIBS="$LIBS -lstdc++ -lm",,"-lm")
-=======
 				 foundcxxl="stdc++" CXXLIBS="$CXXLIBS -lstdc++")
->>>>>>> 0bc4c523
 fi
 
 if test "$foundcxxl"x == "x"; then
 	AC_MSG_ERROR(Neither uclibc uClibc++ or standard gcc stdc++ libraries found.)
 fi
-<<<<<<< HEAD
-=======
 CC="$oCC"
 AC_SUBST(CXXLIBS)
->>>>>>> 0bc4c523
 
 AC_MSG_CHECKING([for group 'root'])
 if test "`grep -e ^root: /etc/group`" = ""; then
@@ -399,24 +372,6 @@
 fi
 AC_SUBST(mangrp)
 
-<<<<<<< HEAD
-# Check for Hildon and friends (Maemo environment)
-PKG_CHECK_MODULES(pkghildon, [hildon-1 hildon-help dbus-1 conic], pkghildon=yes, pkghildon=no)
-if test "$pkghildon" = "yes"; then
-	AC_DEFINE(HAVE_HILDON, 1, we have libhildon)
-	CFLAGS="$CFLAGS `pkg-config hildon-1 hildon-help dbus-1 conic --cflags`"
-	LIBS="$LIBS -lgpsmgr -lgpsbt -lgps `pkg-config hildon-1 hildon-help dbus-1 conic --libs`"
-fi
-
-# Checks for libraries.
-# AC_CHECK_LIB([ibs], [main])
-AC_ARG_ENABLE(curses, [  --disable-curses        disable libcurses interface],,wantecurses=yes)
-buildcurses=no
-if test "$wantecurses" = "yes"; then
-	AC_DEFINE(BUILD_CURSES, 1, Build curses-based UI)
-	buildcurses=yes
-fi
-=======
 # Check for libcurses or libncurses.  Fatal error if we didn't use disable.
 AC_ARG_ENABLE(client,
 	[  --disable-client        disable kismet client],
@@ -427,22 +382,11 @@
 	[wantclient=yes]
 )
 
->>>>>>> 0bc4c523
 
 termcontrol="none";
 
-<<<<<<< HEAD
-ncurses=no
-wantpanel=no
-if test "$wantecurses" = "yes" -o "$wantepanel" = "yes"; then
-	AC_CHECK_HEADER([curses.h],
-		[AC_DEFINE(HAVE_CURSES_H, 1, Ncurses header) ],
-	[AC_MSG_ERROR([*** Missing curses headers.])])
-
-=======
 if test "$wantclient" = "yes"; then
     OLIBS="$LIBS"
->>>>>>> 0bc4c523
 	AC_CHECK_LIB([ncurses], [initscr], 
 		AC_DEFINE(HAVE_LIBNCURSES, 1, NCurses terminal lib) \
 			foundlcurses=yes curseaux="-lncurses" termcontrol="ncurses" )
@@ -453,22 +397,8 @@
 				 foundlcurses=yes curseaux="-lcurses" termcontrol="curses" )
 	fi
 
-<<<<<<< HEAD
-	if test "$ncurses" = yes -a "$wantepanel" = yes; then
-		AC_CHECK_HEADER([panel.h],
-			[AC_DEFINE(HAVE_PANEL_H, 1, panel header) panel=yes],
-			[AC_MSG_WARN([*** Missing panel headers.])])
-
-		if test "$panel" = "yes"; then
-		AC_CHECK_LIB([panel], [new_panel], 
-			AC_DEFINE(HAVE_LIBPANEL, 1, Panel terminal lib) 
-				AC_DEFINE(BUILD_PANEL, 1, Build panel UI) panel=yes, 
-			AC_MSG_WARN(*** Unable to find libpanel - panel UI will not be built. ***), $curseaux)
-		fi
-=======
 	if test "$foundlcurses" != "yes"; then
 		AC_MSG_ERROR(Failed to find libcurses or libncurses.  Install them or disable building the Kismet client with --disable-client.  Disabling the client is probably not something you want to do normally.)
->>>>>>> 0bc4c523
 	fi
 
 	if test "$termcontrol" = "ncurses"; then
@@ -481,19 +411,6 @@
 		AC_MSG_ERROR(Failed to find curses.h or ncurses.h.  You probably need to install the curses-devel package from your distribution)
 	fi
 
-<<<<<<< HEAD
-AC_ARG_WITH(linuxheaders,
-[  --with-linuxheaders[=DIR]     Custom location of the Linux kernel headers if the glibc copies are insufficient ],
-[
-    if test "$withval" != no -a "$withval" != "yes"; then
-        CPPFLAGS="$CPPFLAGS -I$withval"   
-    fi
-])
-
-# ,[
-#         CPPFLAGS="$CPPFLAGS -I/lib/modules/$(uname -r)/build/include/"   
-# ])
-=======
 	LIBS="$LIBS $curseaux"
 	AC_CHECK_LIB([panel], [new_panel],
 				 AC_DEFINE(HAVE_LIBPANEL, 1, Panel terminal lib) 
@@ -504,26 +421,10 @@
 	if test "$foundhpanel" != "yes"; then
 		AC_MSG_ERROR(Failed to find panel.h curses extension header.  You probably need to install the curses-devel or panel-devel package from your distribution.)
 	fi
->>>>>>> 0bc4c523
 
 	LIBS="$OLIBS"
 
-<<<<<<< HEAD
-if test "$wantnetlink" = yes; then
-netlink=no
-AC_CHECK_HEADER([linux/netlink.h],
-	[AC_DEFINE(HAVE_LINUX_NETLINK, 1, Linux netlink socket capture present) netlink=yes],
-	[AC_MSG_WARN([*** Missing Linux netlink headers.  wlanng_legacy source will not be built. ***])],
-	[
-	#include <sys/types.h>
-	#include <netdb.h>
-	#include <linux/socket.h>
-	])
-else
-	AC_MSG_WARN([*** Compiling without Linux netlink headers.  wlanng_legacy source will not be built. ***])
-=======
 	CLIENTCLIBS="$CLIENTCLIBS $curseaux"
->>>>>>> 0bc4c523
 fi
 
 AC_SUBST(CLIBS)
@@ -532,24 +433,6 @@
 
 # TODO - check for advanced curses stuff here like cdk/panels
 
-<<<<<<< HEAD
-if test "$wantwireless" = yes; then
-wireless=no
-AC_CHECK_HEADER([linux/wireless.h],
-	[wireless=yes],
-	[AC_MSG_WARN([*** Missing Linux Wireless kernel extentions.  The majority of packet sources on Linux require this support and will not work without it.  Make sure your kernel header packages are installed.  If all else fails, try the --with-linuxheaders directive. ***])],
-	[
-	#include <sys/types.h>
-	#include <netdb.h>
-	#include <linux/socket.h>
-	#include <linux/if.h>
-	])
-else
-	AC_MSG_WARN(*** Missing Linux Wireless kernel extentions.  The majority of packet sources on Linux require this support and will not work without it.  Make sure your kernel header packages are installed.  If all else fails, try the --with-linuxheaders directive. ***)
-fi
-
-if test "$wireless" = "yes"; then
-=======
 # Check for process title manipulation stuff, from proftpd configure.in
 AC_CHECK_FUNCS(setproctitle)
 AC_CHECK_HEADERS(libutil.h)
@@ -651,7 +534,6 @@
 		AC_MSG_ERROR(Failed to find a usable linux/wireless.h header for Linux Wireless Extensions.  Either your kernel headers are missing or are incorrect.  See config.log for the exact error.  Compiling without wireless headers must be explicitly disabled)
 	fi
 
->>>>>>> 0bc4c523
     AC_MSG_CHECKING(that linux/wireless.h is what we expect)
     AC_LINK_IFELSE([AC_LANG_PROGRAM([[
         #include <stdio.h>
@@ -659,10 +541,7 @@
 		#include <netdb.h>
 		#include <netinet/in.h>
         #include <sys/resource.h>
-<<<<<<< HEAD
-=======
 		#include <asm/types.h>
->>>>>>> 0bc4c523
 		#include <linux/if.h>
 		#include <linux/wireless.h>
     ]], [[
@@ -687,11 +566,7 @@
 			#include <stdio.h>
 			#include <sys/types.h>
 			#include <netinet/in.h>
-<<<<<<< HEAD
-        	#include <sys/resource.h>
-=======
 			#include <asm/types.h>
->>>>>>> 0bc4c523
 			#include <linux/if.h>
 			#include <linux/wireless.h>
 		]], [[
@@ -705,58 +580,102 @@
 			AC_MSG_RESULT(yes)
 			AC_DEFINE(HAVE_LINUX_IWFREQFLAG, 1, [Linux wireless iwfreq.flag])
 		fi
-<<<<<<< HEAD
-
-		iwfreqflag=no
-		AC_MSG_CHECKING(can we use iw_freq.flags)
-		AC_LINK_IFELSE([AC_LANG_PROGRAM([[
-			#include <stdio.h>
-			#include <sys/types.h>
-			#include <netinet/in.h>
-			#include <asm/types.h>
-			#include <linux/if.h>
-			#include <linux/wireless.h>
-		]], [[
-			struct iwreq wrq;
-			wrq.u.freq.flags = IW_FREQ_FIXED;
-		]])],[iwfreqflag=yes],[iwfreqflag=no])
-
-		if test "$iwfreqflag" = "no"; then
-			AC_MSG_RESULT(no)
-		else
-			AC_MSG_RESULT(yes)
-			AC_DEFINE(HAVE_LINUX_IWFREQFLAG, 1, [Linux wireless iwfreq.flag])
-		fi
-
-=======
->>>>>>> 0bc4c523
-	fi
-
-<<<<<<< HEAD
+	fi
+
+fi # want headers
+
+fi # linux 
+
+# Look for capability support
+havecap="yes"
+AC_CHECK_LIB([cap], [cap_init],,havecap=no)
+AC_CHECK_HEADER([sys/prctl.h],, havecap=no)
+AC_CHECK_HEADER([sys/capability.h],, havecap=no)
+
+if test "$havecap" = "yes"; then
+AC_DEFINE(HAVE_CAPABILITY, 1, kernel capability support)
+caplibs="-lcap"
+AC_SUBST(caplibs)
+fi 
+
+AC_ARG_ENABLE(pcre,
+	[  --disable-pcre          disable building pcre components],
+	[case "${enableval}" in
+	  no) wantpcre=no ;;
+	   *) wantpcre=yes ;;
+	 esac],
+	[wantpcre=yes]
+)
+
+if test "$wantpcre" = "yes"; then
+	# Check for pcre
+	pcrel=no
+	AC_CHECK_LIB([pcre], [pcre_compile], pcrel=yes, pcrel=no)
+
+	if test "$pcrel" != "yes"; then
+		AC_MSG_WARN(Failed to find libpcre)
+		wantpcre=no
+	fi
+
+	if test "$wantpcre" = "yes"; then
+	pcreh=no
+	AC_CHECK_HEADER([pcre.h], pcreh=yes, pcreh=no)
+
+	if test "$pcreh" != "yes"; then
+		AC_MSG_WARN(Failed to find pcre headers check that the pcre-devel package is installed if your distribution provides separate packages)
+		wantpcre=no
+	fi
+	fi # wantpcre
+
+	if test "$wantpcre" = "yes"; then
+	AC_DEFINE(HAVE_LIBPCRE, 1, libpcre regex support)
+	LIBS="$LIBS -lpcre"
+	fi # pcre
+fi
+
+# Handle airpcap/winpcap on cygwin
 if test "$cygwin" = yes; then
 AC_CHECK_HEADERS([windows.h Win32-Extensions.h])
 
-AC_ARG_ENABLE(airpcap, [  --enable-airpcap        enable checking for CACE airpcap],want_airpcap=yes)
+AC_ARG_ENABLE(airpcap,
+	[  --enable-airpcap        enable checking for CACE airpcap],
+	[case "${enableval}" in
+	 yes) want_airpcap=yes ;;
+	   *) want_airpcap=no ;;
+	 esac],
+	[want_airpcap=yes]
+)
 
 if test "$want_airpcap" = "yes"; then
-
-airpcap_devpack="none"
+airpcap_devpack="Airpcap_Devpack"
 AC_ARG_WITH(airpcap-devpack, 
 [  --with-airpcap[=DIR]     Location of the CACE AirPcap device pack NOTE cygwin appears to have link errors if the path is not within the current directory], 
 [ airpcap_devpack="$withval" ])
 
-if test "$airpcap_devpack" = "none"; then
-	AC_MSG_ERROR(No airpcap path provided use --with-airpcap-devpack)
-fi # devpack none
-
 # Set the libs and includes
-LDFLAGS="$LDFLAGS -L$airpcap_devpack/WinPcap_Devpack/Lib -L$airpcap_devpack/Airpcap_Devpack/lib"
-CPPFLAGS="$CPPFLAGS -I$airpcap_devpack/WinPcap_Devpack/Include -I$airpcap_devpack/Airpcap_Devpack/include"
-
+LDFLAGS="$LDFLAGS -L$airpcap_devpack/Lib"
+CPPFLAGS="$CPPFLAGS -I$airpcap_devpack/Include"
 fi # want_airpcap
+
+winpcap_devpack="Winpcap_Devpack"
+AC_ARG_WITH(winpcap-devpack, 
+[  --with-winpcap[=DIR]     Location of the WinPcap device pack NOTE cygwin appears to have link errors if the path is not within the current directory], 
+[ winpcap_devpack="$withval" ])
+
+# Set the libs and includes
+LDFLAGS="$LDFLAGS -L$winpcap_devpack/Lib"
+CPPFLAGS="$CPPFLAGS -I$winpcap_devpack/Include"
+
 fi # cygwin
 
-AC_ARG_ENABLE(pcap, [  --disable-pcap          disable libpcap (most sources) capture support],,wantpcap=yes)
+AC_ARG_ENABLE(pcap,
+	[  --disable-pcap          disable libpcap (most sources) capture support],
+	[case "${enableval}" in
+	  no) wantpcap=no ;;
+	   *) wantpcap=yes ;;
+	 esac],
+	[wantpcap=yes]
+)
 AC_SUBST(wantpcap)
 
 if test "$wantpcap" = yes; then
@@ -794,200 +713,7 @@
 	AC_CHECK_LIB([${pcaplib}], [pcap_fileno],
 		AC_DEFINE(HAVE_PCAP_FILENO, 1, pcapfileno-capable libwpcap),
 		AC_MSG_ERROR(installed libpcap version does not support features Kismet requires.  Upgrade to a current version of libwpcap))
-=======
-fi # want headers
-
-fi # linux 
-
-# Look for capability support
-havecap="yes"
-AC_CHECK_LIB([cap], [cap_init],,havecap=no)
-AC_CHECK_HEADER([sys/prctl.h],, havecap=no)
-AC_CHECK_HEADER([sys/capability.h],, havecap=no)
-
-if test "$havecap" = "yes"; then
-AC_DEFINE(HAVE_CAPABILITY, 1, kernel capability support)
-caplibs="-lcap"
-AC_SUBST(caplibs)
-fi 
-
-AC_ARG_ENABLE(pcre,
-	[  --disable-pcre          disable building pcre components],
-	[case "${enableval}" in
-	  no) wantpcre=no ;;
-	   *) wantpcre=yes ;;
-	 esac],
-	[wantpcre=yes]
-)
-
-if test "$wantpcre" = "yes"; then
-	# Check for pcre
-	pcrel=no
-	AC_CHECK_LIB([pcre], [pcre_compile], pcrel=yes, pcrel=no)
-
-	if test "$pcrel" != "yes"; then
-		AC_MSG_WARN(Failed to find libpcre)
-		wantpcre=no
-	fi
-
-	if test "$wantpcre" = "yes"; then
-	pcreh=no
-	AC_CHECK_HEADER([pcre.h], pcreh=yes, pcreh=no)
-
-	if test "$pcreh" != "yes"; then
-		AC_MSG_WARN(Failed to find pcre headers check that the pcre-devel package is installed if your distribution provides separate packages)
-		wantpcre=no
->>>>>>> 0bc4c523
-	fi
-	fi # wantpcre
-
-<<<<<<< HEAD
-	pcaplnk="-l${pcaplib}"
-	AC_SUBST(pcaplnk)
-	pcap="yes"
-	fi
-fi
-
-if test "$wantpcap" != "yes" -o "$pcap" != "yes"; then
-    AC_MSG_WARN(Compiling without libpcap support.  Many capture sources will be disabled.)
-=======
-	if test "$wantpcre" = "yes"; then
-	AC_DEFINE(HAVE_LIBPCRE, 1, libpcre regex support)
-	LIBS="$LIBS -lpcre"
-	fi # pcre
->>>>>>> 0bc4c523
-fi
-
-<<<<<<< HEAD
-if test "$pcap" = "no" -a "$want_airpcap" = "yes"; then
-	AC_MSG_WARN([*** Disabling AirPcap, libpcap not enabled ***]);
-	want_airpcap=no;
-fi
-
-if test "$want_airpcap" = "yes" -a "$pcap" = "yes"; then
-	foundairpcap=no
-	AC_CHECK_LIB([airpcap], [AirpcapSetLinkType],
-	    AC_DEFINE(HAVE_LIBAIRPCAP, 1, libairpcap win32 control lib) foundairpcap=yes,
-	    AC_MSG_WARN(Compiling without airpcap support.))
-
-	if test "$foundairpcap" = yes; then
-	## if we don't have a pcap.h, do a search for pcap/pcap.h
-	AC_CHECK_HEADER([airpcap.h],
-		AC_DEFINE(HAVE_AIRPCAP_H, 1, libairpcap header) foundairpcaph=yes)
-	fi
-
-	if test "$foundairpcap" != "yes" -o "$foundairpcaph" != "yes"; then
-		AC_MSG_WARN(Compiling without airpcap support)
-	else
-		airpcap="yes"
-		LIBS="$LIBS -lairpcap"
-	fi
-fi
-
-if test "$bsd" = yes; then
-	AC_MSG_CHECKING(for net80211/radiotap support)
-	AC_LINK_IFELSE([AC_LANG_PROGRAM([[
-	    #include <stdio.h>
-		#include <sys/types.h>
-	    #include <sys/socket.h>
-	    #include <net/if.h>
-	    #include <net/if_media.h>
-	    #include <net80211/ieee80211_radiotap.h>
-	]], [[
-	
-	]])],[radiotap=yes],[radiotap=no])
-	
-else
-	AC_MSG_WARN(Using local radiotap support on a non-bsd system)
-	radiotap=yes
-fi
-=======
-# Handle airpcap/winpcap on cygwin
-if test "$cygwin" = yes; then
-AC_CHECK_HEADERS([windows.h Win32-Extensions.h])
-
-AC_ARG_ENABLE(airpcap,
-	[  --enable-airpcap        enable checking for CACE airpcap],
-	[case "${enableval}" in
-	 yes) want_airpcap=yes ;;
-	   *) want_airpcap=no ;;
-	 esac],
-	[want_airpcap=yes]
-)
-
-if test "$want_airpcap" = "yes"; then
-airpcap_devpack="Airpcap_Devpack"
-AC_ARG_WITH(airpcap-devpack, 
-[  --with-airpcap[=DIR]     Location of the CACE AirPcap device pack NOTE cygwin appears to have link errors if the path is not within the current directory], 
-[ airpcap_devpack="$withval" ])
-
-# Set the libs and includes
-LDFLAGS="$LDFLAGS -L$airpcap_devpack/Lib"
-CPPFLAGS="$CPPFLAGS -I$airpcap_devpack/Include"
-fi # want_airpcap
-
-winpcap_devpack="Winpcap_Devpack"
-AC_ARG_WITH(winpcap-devpack, 
-[  --with-winpcap[=DIR]     Location of the WinPcap device pack NOTE cygwin appears to have link errors if the path is not within the current directory], 
-[ winpcap_devpack="$withval" ])
-
-# Set the libs and includes
-LDFLAGS="$LDFLAGS -L$winpcap_devpack/Lib"
-CPPFLAGS="$CPPFLAGS -I$winpcap_devpack/Include"
-
-fi # cygwin
-
-AC_ARG_ENABLE(pcap,
-	[  --disable-pcap          disable libpcap (most sources) capture support],
-	[case "${enableval}" in
-	  no) wantpcap=no ;;
-	   *) wantpcap=yes ;;
-	 esac],
-	[wantpcap=yes]
-)
-AC_SUBST(wantpcap)
->>>>>>> 0bc4c523
-
-if test "$wantpcap" = yes; then
-	foundsyspcap=no
-
-<<<<<<< HEAD
-AC_ARG_ENABLE(setuid, [  --disable-setuid        disable setuid/privdrop ability (not reccomended)],,suid=yes)
-=======
-	if test "$cygwin" = yes; then
-		pcaplib="wpcap";
-	else
-		pcaplib="pcap";
-	fi
-
-	AC_CHECK_LIB([${pcaplib}], [pcap_open_live],
-	    AC_DEFINE(HAVE_LIBPCAP, 1, libpcap packet capture lib) foundsyspcap=yes,
-	    AC_MSG_WARN(Compiling without libpcap support.))
-
-	if test "$foundsyspcap" = yes; then
-	## if we don't have a pcap.h, do a search for pcap/pcap.h
-	AC_CHECK_HEADER([pcap.h],
-		AC_DEFINE(HAVE_PCAP_H, 1, libpcap header) foundsyspcaph=yes)
-	    if test "$foundsyspcaph" != yes; then 
-			AC_CHECK_HEADER([pcap/pcap.h], 
-			AC_DEFINE(HAVE_PCAP_H, 1, libpcap header) AC_DEFINE(HAVE_PCAPPCAP_H, 1, pcap/pcap.h),
-			AC_MSG_ERROR([found libpcap but unable to find pcap.h]))
-	    fi
-	# Look for the new PCAP stuff
-	AC_CHECK_LIB([pcap], [pcap_setnonblock],
-	    AC_DEFINE(HAVE_PCAP_NONBLOCK, 1, Nonblocking-capable libpcap),
-	    AC_MSG_WARN(*** You don't appear to have a version of libpcap which supports non-blocking IO.  We'll fake it, but you REALLY should upgrade your libpcap, as it may not support 802.11 capture sources, either. ***))
-
-	if test "$cygwin" != yes; then
-	AC_CHECK_LIB([${pcaplib}], [pcap_get_selectable_fd],
-		AC_DEFINE(HAVE_PCAP_GETSELFD, 1, Selectablefd-capable libpcap),
-		AC_MSG_ERROR(installed libpcap version does not support features Kismet requires.  Upgrade to a current version of libpcap))
-	else
-	AC_CHECK_LIB([${pcaplib}], [pcap_fileno],
-		AC_DEFINE(HAVE_PCAP_FILENO, 1, pcapfileno-capable libwpcap),
-		AC_MSG_ERROR(installed libpcap version does not support features Kismet requires.  Upgrade to a current version of libwpcap))
-	fi
->>>>>>> 0bc4c523
+	fi
 
 	# Look for PPI support in pcap
 	AC_MSG_CHECKING([for PPI support in libpcap])
@@ -1008,46 +734,6 @@
 		AC_MSG_RESULT([no])
 	fi
 
-<<<<<<< HEAD
-if test "$darwin" != "yes" -a "$want_viha" = "yes"; then
-	AC_MSG_WARN([*** Disabling Viha on non-OSX system ***]);
-	want_viha=no;
-fi
-
-if test "$want_viha" = "yes"; then
-	AC_CHECK_HEADERS([WiFi/WLPacketSource.h WiFi/WLFrame.h WiFi/IEEE80211Frame.h WiFi/WFException.h], 
-		AC_DEFINE(HAVE_VIHAHEADERS, 1, Viha headers are there) foundviha=yes, 
-		AC_MSG_ERROR(Missing required viha headers.  Did you install the Viha drivers?))
-# Enable the ldflags and cxx flags if we found it...
-	if test "$foundviha" = "yes"; then
-		LDFLAGS="$LDFLAGS -framework WiFi"
-# Force suid disabled
-        suid="no"        
-        AC_MSG_WARN(*** Disabling setuid capabilities.  Viha must be controlled from the main process which makes setuid-dropping impossible. ***)
-	fi
-fi
-
-# Evaluate suid
-if test "$cygwin" = "yes"; then
-	suid="no"
-fi
-
-AC_SUBST(suid)
-if test "$suid" = yes; then
-	AC_MSG_CHECKING(for setuid )
-	AC_MSG_RESULT(yes)
-	AC_DEFINE(HAVE_SUID, 1, setuid capable)
-else
-	AC_MSG_CHECKING(for setuid)
-	AC_MSG_RESULT(no)
-# Yell if we didn't already yell about viha
-    if test "$foundviha" != "yes"; then
-	    AC_MSG_WARN(*** Not installing setuid capabilities.  It is more secure to install Kismet as setuid-capable so it can drop privileges.  Please consult the README file. ***)
-    fi
-	if test "$cygwin" = "yes"; then
-		AC_MSG_WARN(*** Disabling setuid capabilities under Cygwin since they serve no purpose here. ***)
-	fi
-=======
 	pcaplnk="-l${pcaplib}"
 	AC_SUBST(pcaplnk)
 	pcap="yes"
@@ -1056,7 +742,6 @@
 
 if test "$wantpcap" = "yes" -a "$pcap" != "yes"; then
 	AC_MSG_ERROR(Could not find working libpcap.  Libpcap is vital for the majority of capture sources Kismet supports.  It must be explicitly disabled.)
->>>>>>> 0bc4c523
 fi
 
 if test "$wantpcap" != "yes" -o "$pcap" != "yes"; then
@@ -1064,77 +749,6 @@
 fi
 AC_SUBST(pcap)
 
-<<<<<<< HEAD
-# Look for dbus
-AC_ARG_ENABLE(dbus, [  --disable-dbus          disable dbus detection],,want_dbus=yes)
-if test "$want_dbus" = "yes"; then
-	PKG_CHECK_MODULES(DBUS, dbus-1, HAVE_DBUS="yes", HAVE_DBUS="no")
-	if test "$HAVE_DBUS"x = "yesx"; then
-		CXXFLAGS="$CFLAGS `pkg-config dbus-1 --cflags`"
-		LIBS="$LIBS `pkg-config dbus-1 --libs`"
-		AC_DEFINE(HAVE_DBUS, 1, dbus integration)
-	fi
-else
-	HAVE_DBUS="no"
-fi
-
-local=no
-AC_ARG_ENABLE(local-dumper, [  --enable-local-dumper   force use of local dump code even if Ethereal is available],
-              local=yes,)
-AC_SUBST(local)
-
-libz="no"
-AC_DEFINE(USE_LOCAL_DUMP, 1, Use local dumper code)
-	local=yes
-
-# gpsmap checks
-
-# We include GPS handling code regardless, for now.
-AC_DEFINE(HAVE_GPS, 1, GPS support will be built.)
-
-wantgpsmap=yes
-
-AC_ARG_ENABLE(gpsmap,  [  --disable-gpsmap        disable building gpsmap],
-	wantgpsmap=no, wantgpsmap=yes)
-AC_SUBST(wantgpsmap)
-
-if test "$wantgpsmap" = "yes"; then
-
-	# Check for expat
-	expatl=no
-	AC_CHECK_LIB([expat], [XML_GetCurrentLineNumber], 
-		AC_DEFINE(HAVE_EXPAT, 1, Expat XML library) expatl=yes,
-		AC_MSG_WARN(*** Missing Expat XML library.  gpsmap will not be built. ***))
-
-	# Check for libgmp
-	gmpl=no
-	AC_CHECK_HEADER([gmp.h],
-		AC_DEFINE(HAVE_GMP, 1, GMP math library) gmpl=yes,
-		AC_MSG_WARN(*** Missing GMP math library.  gpsmap will not be built. ***))
-
-	# Check for imagemagick
-	magickold=no
-
-	save_cppflags="$CPPFLAGS"
-	save_cxxflags="$CXXFLAGS"
-	save_libs="$LIBS"
-	save_ldflags="$LDFLAGS"
-	AC_CHECK_PROG(magickconfig, [Magick-config --version], yes, no)
-
-	if test "$magickconfig" = "yes"; then
-		magickversion=`Magick-config --version`
-		magickmajor=`echo $magickversion | cut -d '.' -f 1`
-		magickminor=`echo $magickversion | cut -d '.' -f 2`
-		magicktiny=`echo $magickversion | cut -d '.' -f 3`
-
-		if test "$magickmajor" -lt 5; then
-			magickold="yes";
-		elif test "$magickmajor" -eq 5 -a "$magickminor" -lt 4; then
-			magickold="yes";
-		elif test "$magickmajor" -eq 5 -a "$magickminor" -eq 4 -a "$magicktiny" -lt 7; then
-			magickold="yes";
-		fi
-=======
 if test "$pcap" = "no" -a "$want_airpcap" = "yes"; then
 	AC_MSG_WARN([*** Disabling AirPcap, libpcap not enabled ***]);
 	want_airpcap=no;
@@ -1214,104 +828,9 @@
 		NLLIBS="-lnl"
 	else
 		havenetlink="no"
->>>>>>> 0bc4c523
-	fi
-
-<<<<<<< HEAD
-	if test "$magickold" = "yes"; then
-		AC_MSG_WARN(*** Old version of ImageMagick ($magickversion) found.  Please upgrade to 5.4.7 or newer.  gpsmap will not be built. ***)
-	elif test "$magickconfig" = "no"; then
-		AC_MSG_WARN(*** Missing Magick-config (or it is not in the path).  gpsmap will not be built. ***)
-	else
-		#CPPFLAGS="$CPPFLAGS `Magick-config --cppflags` -I`Magick-config --prefix`/include"
-		CPPFLAGS="$CPPFLAGS `Magick-config --cppflags`"
-		CXXFLAGS="$CXXFLAGS `Magick-config --cflags`"
-		#CXXFLAGS="$CXXFLAGS `Magick-config --cflags` -I`Magick-config --prefix`/include"
-		LDFLAGS="$LDFLAGS `Magick-config --ldflags`"
-		LIBS="`Magick-config --libs`"
-		AC_CHECK_HEADER(magick/api.h, magickhdr="yes", magickhdr="no")
-		if test "$magickhdr" = "no"; then
-			oldcppflags2="$CPPFLAGS"
-			CPPFLAGS="$CPPFLAGS -I`Magick-config --prefix`/include";
-			AC_CHECK_HEADER(magick/api.h, magickhdr="yes", magickhdr="no")
-			if test "$magickhdr" = "no"; then
-				CPPFLAGS="$oldcppflags2";
-				AC_MSG_WARN(*** Missing ImageMagick.  gpsmap will not be built. ***)
-			fi
-		fi
-
-		# if test "$magickhdr" = "yes"; then
-		# 	AC_CHECK_LIB([Magick], [WriteImage],
-	   	# 		AC_DEFINE(HAVE_IMAGEMAGICK, 1, Imagemagick image library) gpslc="\$(GPSL)",
-		# 		AC_MSG_WARN(*** Missing Imagemagick.  gpsmap will not be built. ***))
-		# fi
-
-		AC_DEFINE(HAVE_IMAGEMAGICK, 1, Imagemagick image library)
-		gpslc="\$(GPSL)"
-
-	fi
-	CPPFLAGS="$save_cppflags"
-	CXXFLAGS="$save_cxxflags"
-	LIBS="$save_libs"
-	LDFLAGS="$save_ldflags"
-
-	if test "$expatl" = "no"; then
-		if test "$gpslc" != ""; then
-			AC_MSG_WARN(*** Disabling gpsmap because expat was not found. ***)
-			gpslc=""
-		fi
-	fi
-
-	if test "$gmpl" = "no"; then
-		if test "$gpslc" != ""; then
-			AC_MSG_WARN(*** Disabling gpsmap because GMP was not found. ***)
-			gpslc=""
-		fi
-	fi
-
-	if test "$gpslc" != ""; then
-		CPPFLAGS="$CPPFLAGS `Magick-config --cppflags`"
-		CXXFLAGS="$CXXFLAGS `Magick-config --cflags`"
-	fi
-
-	if test "$libz" = "no" -a "$gpslc" != ""; then
-		AC_CHECK_LIB([z], [gzopen],
-        	AC_DEFINE(HAVE_LIBZ, 1, Libz compression lib) LIBS="$LIBS -lz" libz="yes",
-        	AC_MSG_WARN(Unable to find libz compression))
-	fi
-
-	AC_CHECK_HEADER(pthread.h,
-	AC_CHECK_LIB([pthread], [pthread_create],
-		AC_DEFINE(HAVE_PTHREAD, 1, pthread threading library) pthr="yes",
-		pthr="no"),
-	pthr="no")
-
-	if test "$pthr" = "no"; then
-		AC_MSG_WARN(*** GPSMap will be built without pthread support. ***);
-		threadlib=""
-	else
-		threadlib="-lpthread"
-	fi
-
-	# Update the companion to this...
-	if test "$gpslc"x != "x"; then
-    		gpslco="\$(GPSLO)"
-	fi
-	AC_SUBST(gpslc)
-	AC_SUBST(gpslco)
-
-else
-	AC_MSG_WARN(*** --disable-gpsmap was specified. gpsmap will not be built ***)
-	expatl="no"
-	gmpl="no"
-	gpslc=""
-	pthr="no"
-fi
-
-# Not all OpenBSD archs have apm:
-if test "$bsd" = "yes"; then
-	AC_CHECK_HEADERS([machine/apmvar.h])
-=======
+	fi
+fi
+
 if test "$havenetlink" = "yes"; then
 	OLIBS="$LIBS"
 	LIBS="$LIBS $NLLIBS"
@@ -1382,24 +901,11 @@
 if test "$wantopto" != "yes"; then
 	CPPFLAGS=`echo $CPPFLAGS | sed -e 's/-O.//g'`
 	CXXFLAGS=`echo $CXXFLAGS | sed -e 's/-O.//g'`
->>>>>>> 0bc4c523
-fi
-
-# Substitute in the objc linkages if we need them
-AC_SUBST(objc_link)
-
-<<<<<<< HEAD
-
-AC_ARG_ENABLE(optimization, [  --disable-optimization        disable -Ox gcc optimization],,wantopto=yes)
-if test "$wantopto" != "yes"; then
-	CPPFLAGS=`echo $CPPFLAGS | sed -e 's/-O.//g'`
-	CXXFLAGS=`echo $CXXFLAGS | sed -e 's/-O.//g'`
 fi
 
 AC_SUBST(threadlib)
-=======
+
 AC_SUBST(KSLIBS)
->>>>>>> 0bc4c523
 
 sharedatadir=$datadir
 sharedatadir=`(
@@ -1410,7 +916,7 @@
 sharedatadir=${sharedatadir}
 AC_SUBST(sharedatadir)
 
-AC_CONFIG_FILES([Makefile extra/buzzme/Makefile extra/Makefile conf/kismet.conf conf/kismet_ui.conf])
+AC_CONFIG_FILES([Makefile scripts/kismet extra/buzzme/Makefile extra/Makefile conf/kismet.conf conf/kismet_ui.conf])
 AC_OUTPUT
 
 echo
@@ -1420,30 +926,6 @@
 echo "   Installing as group: $instgrp"
 echo "    Man pages owned by: $mangrp"
 echo "       Installing into: $prefix"
-<<<<<<< HEAD
-printf "        Setuid capable: "
-if test "$suid" = "yes"; then
-	echo "yes"
-elif test "$cygwin" = "yes"; then
-	echo "n/a (Cygwin/win32)"
-elif test "$want_viha" = "yes"; then
-	echo "n/a (OSX with Viha)"
-else
-	echo "no"
-fi
-printf "      Terminal Control: "
-if test "$ncurses" = "yes"; then
-	if test "$curses" = "yes"; then
-		echo "curses"
-	else
-		echo "ncurses"
-	fi
-else
-	echo "none"
-fi
-printf "      Curses interface: "
-if test "$buildcurses" = "yes"; then
-=======
 printf "          Setuid group: "
 if test "$cygwin" = "yes"; then
 	echo "n/a (Cygwin/Win32";
@@ -1456,64 +938,32 @@
 
 printf "   Linux WEXT capture : "
 if test "$linux_wireless" = "yes"; then
->>>>>>> 0bc4c523
 	echo "yes"
 elif test "$linux" != "yes"; then
 	echo "n/a (only Linux)"
 else
 	echo "no"
 fi
-<<<<<<< HEAD
-printf "      Panels interface: "
-if test "$panel" = "yes"; then
-=======
 printf "   OSX/Darwin capture : "
 if test "$darwin" = "yes"; then
->>>>>>> 0bc4c523
 	echo "yes"
 elif test "$darwin" != "yes"; then
 	echo "n/a (only OSX/Darwin)"
 else
 	echo "no"
 fi
-<<<<<<< HEAD
-printf " Linux Netlink capture: "
-if test "$netlink" = "yes"; then
-=======
 printf "   PCRE Regex Filters : "
 if test "$wantpcre" = "yes"; then
->>>>>>> 0bc4c523
 	echo "yes"
-elif test "$linux" != "yes"; then
-	echo "n/a (only Linux)"
 else
 	echo "no"
 fi
-<<<<<<< HEAD
-printf "       Linux wireless : "
-if test "$wireless" = "yes"; then
-=======
 printf "          pcap capture: "
 if test "$pcap" = "yes"; then
->>>>>>> 0bc4c523
 	echo "yes"
-elif test "$linux" != "yes"; then
-	echo "n/a (only Linux)"
 else
 	echo "no"
 fi
-<<<<<<< HEAD
-printf " Linux wireless v.22+ : "
-if test "$wireless22" = "yes"; then
-	echo "yes"
-elif test "$linux" != "yes"; then
-	echo "n/a (only Linux)"
-else
-	echo "no"
-fi
-printf "          pcap capture: "
-if test "$pcap" = "yes"; then
-=======
 printf "       airpcap control: "
 if test "$airpcap" = "yes"; then
 	echo "yes"
@@ -1524,123 +974,18 @@
 fi
 printf "        PPI log format: "
 if test "$haveppi" = "yes"; then
->>>>>>> 0bc4c523
 	echo "yes"
 else
 	echo "no - PPI logging unavailable, upgrade libpcap"
 fi
-<<<<<<< HEAD
-printf "       airpcap control: "
-if test "$airpcap" = "yes"; then
-	echo "yes"
-elif test "$cygwin" != "yes"; then
-	echo "n/a (only Cygwin/Win32)"
-else
-	echo "no"
-fi
-printf "        WSP100 capture: "
-if test "$wsp100" = "yes"; then
-=======
 printf "   Capability Dropping: "
 if test "$havecap" = "yes"; then
->>>>>>> 0bc4c523
 	echo "yes";
 elif test "$linux" != "yes"; then
 	echo "n/a (only Linux)"
 else
 	echo "no";
 fi
-<<<<<<< HEAD
-printf "          Viha capture: "
-if test "$want_viha" = "yes"; then
-	echo "yes";
-elif test "$darwin" != "yes"; then
-	echo "n/a (only Darwin)"
-else
-	echo "no";
-fi
-printf "   OSX/Darwin capture : "
-if test "$darwin" = "yes"; then
-	echo "yes"
-elif test "$darwin" != "yes"; then
-	echo "n/a (only OSX/Darwin)"
-else
-	echo "no"
-fi
-printf "      Radiotap headers: "
-if test "$radiotap" = "yes"; then
-    echo "yes";
-else
-    echo "no";
-fi
-printf " Using local dump code: "
-if test "$local" = "yes"; then
-	echo "yes"
-else
-	echo "no"
-fi
-printf "      DBUS Integration: "
-if test "$HAVE_DBUS" = "yes"; then
-	echo "yes"
-else
-	echo "no"
-fi
-# printf "Using ethereal wiretap: "
-# if test "$want_ethereal" = "no"; then
-# 	echo "no"
-# else
-# 	echo "$ethereal_dir"
-# fi
-printf "   Imagemagick support: "
-if test "$gpslc" = ""; then
-	if test "$wantgpsmap" = "no"; then
-		echo "disabled"
-	else
-		echo "no"
-	fi
-else
-	echo "yes ($magickversion)"
-fi
-printf "         Expat Library: "
-if test "$expatl" = "no"; then
-	if test "$wantgpsmap" = "no"; then
-		echo "disabled"
-	else
-		echo "no"
-	fi
-else
-	echo "yes"
-fi
-printf "           GMP Library: "
-if test "$gmpl" = "no"; then
-	if test "$wantgpsmap" = "no"; then
-		echo "disabled"
-	else
-		echo "no"
-	fi
-else
-    echo "yes"
-fi
-printf "       PThread Support: "
-if test "$pthr" = "no"; then
-	if test "$wantgpsmap" = "no"; then
-		echo "disabled"
-	else
-		echo "no"
-	fi
-else
-	echo "yes"
-fi
-printf "      libz compression: "
-if test "$libz" = "yes"; then
-	echo "yes"
-else
-	if test "$wantgpsmap" = "no"; then
-		echo "disabled"
-	else	
-		echo "no"
-	fi
-=======
 
 printf "         Linux Netlink: "
 if test "$havenetlink" = "yes"; then
@@ -1649,7 +994,6 @@
 	echo "n/a (only Linux)"
 else
 	echo "no (will not be able to make mac80211 vaps)";
->>>>>>> 0bc4c523
 fi
 
 # printf "               SQLite3: "
@@ -1661,20 +1005,11 @@
 
 if test "$linux_wireless" != "yes" -a "$linux" = "yes"; then
     echo "*** WARNING ***"
-<<<<<<< HEAD
-    echo "Linux Wireless Extensions were not found.  This means that they are not"
-    echo "turned on in your kernel or that your kernel source include paths on your"
-    echo "distribution are broken (namely, that linux/wireless.h didn't exist or"
-    echo "was unuseable).  Without wireless extentions, most of the commonly used"
-    echo "packet sources (such as Cisco, Orinoco, Madwifi, Prism54, and others)"
-    echo "WILL NOT BE BUILT."
-=======
 	echo "Linux Wireless Extensions were disabled.  Compiling without wext on a "
 	echo "Linux system is certianly possible, however nearly all of the packet "
 	echo "sources will be disabled (including capture sources for Cisco, Madwifi, "
 	echo "Orinoco, Prism, and just about every other live capture method).  Make "
 	echo "sure this is what you want to do."
->>>>>>> 0bc4c523
     echo "*** WARNING ***"
 fi
 
@@ -1684,14 +1019,9 @@
 	echo "library, however it now expects libpcap to be provided by the system."
 	echo "Kismet on Linux without LibPcap cannot capture data locally and will "
 	echo "almost certainly NOT BE WHAT YOU WANT."
-<<<<<<< HEAD
-	echo "Your distribution should provide packages for libpcap, otherwise "
-	echo "it can be downloaded from http://tcpdump.org"
-=======
 	echo "Your distribution should provide packages for libpcap (usually "
 	echo "called libpcap-devel), otherwise it can be downloaded from "
 	echo "http://tcpdump.org"
->>>>>>> 0bc4c523
 fi
 
 if test "`echo $host_os | grep linux`" = ""; then
