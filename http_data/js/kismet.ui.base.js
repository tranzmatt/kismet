--- conflicted
+++ resolved
@@ -128,11 +128,6 @@
 
     var data = row.data();
 
-<<<<<<< HEAD
-    //console.log(data);
-
-=======
->>>>>>> a28f674e
     // Simplify the RRD so that the bars are thicker in the graph, which
     // I think looks better.  We do this with a transform function on the
     // RRD function, and we take the peak value of each triplet of samples
