--- conflicted
+++ resolved
@@ -82,10 +82,9 @@
         conv_header->tlv[2].value = channel;//need to try to pull from some where, but it is not in the packet
         
         // size
-<<<<<<< HEAD
-        conv_header->length = sizeof(conv_header)+sizeof(conv_header->tlv)-4;
-        cc_chunk->set_data((uint8_t *)conv_header, conv_buf_len, false);
-        cc_chunk->dlt = KDLT_IEEE802_15_4_TAP; 	
+        conv_header->length = sizeof(conv_header) + sizeof(conv_header->tlv) - 4;
+        cc_chunk->set_data((uint8_t *) conv_header, conv_buf_len, false);
+        cc_chunk->dlt = KDLT_IEEE802_15_4_TAP;
 
         auto radioheader = new kis_layer1_packinfo();
         radioheader->signal_type = kis_l1_signal_type_dbm;
@@ -94,25 +93,6 @@
         radioheader->channel = fmt::format("{}", (channel));
         packet->insert(pack_comp_radiodata, radioheader);
 
-        // Pass the packet on
-        packetchain->process_packet(packet);
-=======
-        conv_header->length = sizeof(conv_header) + sizeof(conv_header->tlv) - 4;
-        cc_chunk->set_data((uint8_t *) conv_header, conv_buf_len, false);
-        cc_chunk->dlt = KDLT_IEEE802_15_4_TAP;
-#else
-
-        // so this works
-        uint8_t payload[256];
-        memset(payload, 0x00, 256);
-        memcpy(payload, &cc_chunk->data[8], cc_payload_len);
-        // Replace the existing packet data with this and update the DLT
-        cc_chunk->set_data(payload, cc_payload_len, false);
-        cc_chunk->dlt = KDLT_IEEE802_15_4_NOFCS;
-
-#endif
->>>>>>> c762e929
-
         kis_datasource::handle_rx_packet(packet);
     } else {
         //printf("delete packet\n");
