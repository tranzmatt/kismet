--- conflicted
+++ resolved
@@ -10,27 +10,18 @@
 #include <fcntl.h>
 
 #include "../config.h"
-<<<<<<< HEAD
 
 #include "nrf_51822.h"
 
 #include "../capture_framework.h"
-=======
->>>>>>> c138a519
 
 #include "nrf_51822.h"
 
-<<<<<<< HEAD
 #define MODEMDEVICE "/dev/ttyUSB0"
 
 #ifndef CRTSCTS
 #define CRTSCTS  020000000000 /*should be defined but isn't with the C99*/
 #endif
-=======
-#include "../capture_framework.h"
-
-#define CRTSCTS  020000000000 /*should be defined but isn't with the C99*/
->>>>>>> c138a519
 
 #define CHECK_BIT(var,pos) ((var) & (1<<(pos)))
 
@@ -152,10 +143,7 @@
 
     /* Make a spoofed, but consistent, UUID based on the adler32 of the interface name 
      * and the serial device */
-<<<<<<< HEAD
-=======
-
->>>>>>> c138a519
+
     if ((placeholder_len = cf_find_flag(&placeholder, "uuid", definition)) > 0) {
         *uuid = strndup(placeholder, placeholder_len);
     } else {
@@ -285,10 +273,6 @@
                 }
             }
         }
-<<<<<<< HEAD
-=======
-
->>>>>>> c138a519
     }
     cf_handler_spindown(caph);
 }
